--- conflicted
+++ resolved
@@ -15,15 +15,9 @@
 
 Variables:
  Knob a: # This remote variable is settable (knob on server)
-<<<<<<< HEAD
-  remote: 192.168.86.188::6174  # replace with the ip address and port of your server
- Distance r: # This remote variable is not settable (expression on server)
-  remote: 192.168.86.188::6174  # replace with the ip address and port of your server
-=======
   server: 192.168.86.206::6174  # replace with the ip address and port of your server
  Distance r: # This remote variable is not settable (expression on server)
   server: 192.168.86.206::6174  # replace with the ip address and port of your server
->>>>>>> 32a6b5a3
 
 Plots:
  R Plot:
