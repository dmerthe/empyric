# Example showing how to set up a client experiment that handles a remote variable

Description:
 name: Henon Map Experiment Client
 operator: Pierre
 platform: Bench 2
 comments: I halp

Settings:
 step interval: 1
 plot interval: 5
 save interval: 10
 end: 60

Variables:
 Knob a: # This remote variable is settable (knob on server)
  server: 192.168.86.206::502  # replace with the ip address and port of your server
  protocol: modbus
  settable: True
  alias: 0  # replace with the register address of the remote variable
 Distance r: # This remote variable is not settable (expression on server)
  server: 192.168.86.206::502  # replace with the ip address and port of your server
  protocol: modbus
<<<<<<< HEAD
  alias: 10  # replace with the register address of the remote variable
=======
  alias: 20  # replace with the register address of the remote variable
>>>>>>> 32a6b5a3

Plots:
 R Plot:
  y: Distance r<|MERGE_RESOLUTION|>--- conflicted
+++ resolved
@@ -21,11 +21,7 @@
  Distance r: # This remote variable is not settable (expression on server)
   server: 192.168.86.206::502  # replace with the ip address and port of your server
   protocol: modbus
-<<<<<<< HEAD
-  alias: 10  # replace with the register address of the remote variable
-=======
   alias: 20  # replace with the register address of the remote variable
->>>>>>> 32a6b5a3
 
 Plots:
  R Plot:
