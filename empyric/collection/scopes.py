--- conflicted
+++ resolved
@@ -2,11 +2,7 @@
 from empyric.tools import find_nearest
 from empyric.adapters import *
 from empyric.collection.instrument import *
-<<<<<<< HEAD
-from empyric.types import Float, Array
-=======
 from empyric.types import Float, Array, Integer, String
->>>>>>> 32a6b5a3
 
 
 class TekScope(Instrument):
@@ -121,9 +117,6 @@
 
     @measurer
     def measure_channel_4(self) -> Array:
-<<<<<<< HEAD
-        return self._measure_channel(4)
-=======
         return self._measure_channel(4)
 
 
@@ -869,4 +862,3 @@
     def measure_sample_rate(self) -> Float:
         return float(self.query('SARA?')[5:-4])
 
->>>>>>> 32a6b5a3
