--- conflicted
+++ resolved
@@ -115,8 +115,7 @@
         return self._measure_channel(3)
 
     @measurer
-<<<<<<< HEAD
-    def measure_channel_4(self):
+    def measure_channel_4(self) -> Array:
         return self._measure_channel(4)
 
 
@@ -494,8 +493,4 @@
 
         self.write(':WAV:END CH2')
 
-        return data[1]
-=======
-    def measure_channel_4(self) -> Array:
-        return self._measure_channel(4)
->>>>>>> bd2278c4
+        return data[1]