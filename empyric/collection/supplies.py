--- conflicted
+++ resolved
@@ -515,6 +515,7 @@
         except ValueError:
             return np.nan
 
+
 class SorensenXG10250(Instrument):
     """
     Sorensen XG 10-250 series high current power supply.
@@ -584,7 +585,6 @@
             return OFF
         elif response == "ON":
             return ON
-<<<<<<< HEAD
     
     @getter
     def get_analog_control_mode(self) -> Toggle:
@@ -593,8 +593,6 @@
             return ON
         elif response == "LOC":
             return OFF
-        
-=======
         
 
 class BK9140(Instrument):
@@ -750,5 +748,4 @@
     @getter
     def get_max_voltage_3(self):
         self.write(":INST:SEL 3")
-        return float(self.query("SOUR:VOLT?"))
->>>>>>> e72ad093
+        return float(self.query("SOUR:VOLT?"))