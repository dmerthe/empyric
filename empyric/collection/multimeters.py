--- conflicted
+++ resolved
@@ -551,101 +551,6 @@
         return self.read(4, 0, count=2*14, dtype='32bit_float')
 
     @measurer
-<<<<<<< HEAD
-    def measure_temperature_3(self):
-        return self.read(6) / 37e-6 + self.measure_internal_temperature()
-
-
-class LabJackT7(Instrument):
-    """
-    LabJack T7/T7-Pro DAQ
-
-    Only reading the default 14 inputs as voltages is currently supported, but this could easily be expanded.
-    """
-
-    name = 'LabJackT7'
-
-    supported_adapters = (
-        (Modbus, {'byte_order': '>'}),
-    )
-
-    knobs = ('DAC0 ', 'DAC1',)
-
-    meters = (
-        'AIN0', 'AIN1', 'AIN2', 'AIN3', 'AIN4', 'AIN5', 'AIN6',
-        'AIN7', 'AIN8', 'AIN9', 'AIN10', 'AIN11', 'AIN12', 'AIN13',
-        'AIN all',
-        'device temperature'
-    )
-
-    def _measure_AIN(self, n):
-        return self.read(4, 0*(2*int(n)), count=2, dtype='32bit_float')
-
-    @measurer
-    def measure_AIN0(self):
-        return self._measure_AIN(0)
-
-    @measurer
-    def measure_AIN1(self):
-        return self._measure_AIN(1)
-
-    @measurer
-    def measure_AIN2(self):
-        return self._measure_AIN(2)
-
-    @measurer
-    def measure_AIN3(self):
-        return self._measure_AIN(3)
-
-    @measurer
-    def measure_AIN4(self):
-        return self._measure_AIN(4)
-
-    @measurer
-    def measure_AIN5(self):
-        return self._measure_AIN(5)
-
-    @measurer
-    def measure_AIN6(self):
-        return self._measure_AIN(6)
-
-    @measurer
-    def measure_AIN7(self):
-        return self._measure_AIN(7)
-
-    @measurer
-    def measure_AIN8(self):
-        return self._measure_AIN(8)
-
-    @measurer
-    def measure_AIN9(self):
-        return self._measure_AIN(9)
-
-    @measurer
-    def measure_AIN10(self):
-        return self._measure_AIN(10)
-
-    @measurer
-    def measure_AIN11(self):
-        return self._measure_AIN(11)
-
-    @measurer
-    def measure_AIN12(self):
-        return self._measure_AIN(12)
-
-    @measurer
-    def measure_AIN13(self):
-        return self._measure_AIN(13)
-
-    @measurer
-    def measure_AIN_all(self):
-        """Reads all 14 analog inputs in a single call"""
-        return self.read(4, 0, count=2*14, dtype='32bit_float')
-
-    @measurer
-    def measure_device_temperature(self):
-=======
     def measure_device_temperature(self) -> Float:
->>>>>>> 5893a806
         """Device temperature in C"""
         return self.read(4, 60052, count=2, dtype='32bit_float') - 273.15