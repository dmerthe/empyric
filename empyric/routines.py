--- conflicted
+++ resolved
@@ -15,11 +15,8 @@
     write_to_socket, get_ip_address
 from empyric.types import recast, Boolean, Integer, Float, Toggle, OFF, ON, \
     Array, String
-<<<<<<< HEAD
-=======
 from empyric.types import supported as supported_types
 from empyric.variables import Variable
->>>>>>> 32a6b5a3
 
 
 class Routine:
@@ -699,12 +696,8 @@
 
                     elif value == 'settable?':
 
-<<<<<<< HEAD
-                        settable = self.variables[alias]._settable
-=======
                         settable = (alias in self.knobs) \
                                    and self.knobs[alias].settable
->>>>>>> 32a6b5a3
 
                         if settable:
                             outgoing_message = f'{alias} settable'
@@ -730,12 +723,6 @@
 
                         outgoing_message = f'{alias} {_type}'
 
-                    elif value == 'dtype?':
-
-                        dtype = self.variables[alias].dtype
-
-                        outgoing_message = f'{alias} {dtype}'
-
                     elif value == '?':  # Query of value
 
                         if alias in self.knobs:
@@ -803,11 +790,6 @@
     of boolean, toggle, integer or float types can be used. Variable values are
     stored in consecutive 4 registers (64 bits per value).
 
-<<<<<<< HEAD
-    Readwrite variables will be stored in holding registers in the same order
-    as given in the argument, starting from address 0. Readonly variables will
-    be stored similarly in input registers.
-=======
     Values of writeable variables (the `knobs` argument) will be stored in
     holding registers in the same order as given in the argument, starting from
     address 0. Values provided in the `state` argument of the `update` method
@@ -816,7 +798,6 @@
     consecutive registers, 4 registers for the 64-bit value and 1 register for
     any metadata (i.e. data type). Note that the that `state` of an instance of
     `Experiment` has `Time` as its first entry.
->>>>>>> 32a6b5a3
     """
 
     assert_control = False
@@ -850,21 +831,6 @@
 
         DataBlock = datastore.ModbusSequentialDataBlock
 
-<<<<<<< HEAD
-        # Map each variable to 2 sequential registers (64-bit encoding) + 1
-        # register which contains meta data
-        if self.readonly:
-            readonly_block = DataBlock(0, [0] * 5 * len(readonly))
-        else:
-            readonly_block = DataBlock.create()
-
-        if self.readwrite:
-            readwrite_block = DataBlock(0, [0] * 5 * len(readwrite))
-        else:
-            readwrite_block = DataBlock.create()
-
-=======
->>>>>>> 32a6b5a3
         # Set up a PyModbus TCP Server
         datastore.ModbusSlaveContext.setValues = self.setValues_decorator(
             datastore.ModbusSlaveContext.setValues
@@ -924,29 +890,14 @@
                     )
                 else:
 
-<<<<<<< HEAD
-                    variable = list(self.readwrite.values())[address//4]
-=======
                     if self.knobs:
 
                         variable = list(self.knobs.values())[address // 5]
 
                         controller = getattr(variable, '_controller', None)
->>>>>>> 32a6b5a3
 
                         if controller:
 
-<<<<<<< HEAD
-                    if issubclass(variable.dtype, Boolean):
-                        variable.value = decoder.decode_64bit_uint()
-                    elif issubclass(variable.dtype, Toggle):
-                        int_value = decoder.decode_64bit_uint()
-                        variable.value = OFF if int_value == 0 else ON
-                    elif issubclass(variable.dtype, Integer):
-                        variable.value = decoder.decode_64bit_int()
-                    elif issubclass(variable.dtype, Float):
-                        variable.value = decoder.decode_64bit_float()
-=======
                             name = list(self.knobs.keys())[address // 5]
 
                             print(
@@ -969,7 +920,6 @@
                             variable.value = decoder.decode_64bit_int()
                         elif issubclass(variable._type, Float):
                             variable.value = decoder.decode_64bit_float()
->>>>>>> 32a6b5a3
 
         return wrapped_method
 
@@ -983,26 +933,6 @@
         # Store readwrite variable values in holding registers (fc = 3)
         builder = self._builder_cls(byteorder='>')
 
-<<<<<<< HEAD
-        for i, (name, variable) in enumerate(self.readwrite.items()):
-
-            # encode the value into the 4 registers
-            if variable._value is None or variable.dtype is None:
-                builder.add_64bit_float(float('nan'))
-            elif issubclass(variable.dtype, Boolean):
-                builder.add_64bit_uint(variable._value)
-            elif issubclass(variable.dtype, Toggle):
-                builder.add_64bit_uint(variable._value)
-            elif issubclass(variable.dtype, Integer):
-                builder.add_64bit_int(variable._value)
-            elif issubclass(variable.dtype, Float):
-                builder.add_64bit_float(variable._value)
-            else:
-                raise ValueError(
-                    f'unable to update modbus server registers from value '
-                    f'{variable._value} of variable {name} with data type '
-                    f'{variable.dtype}'
-=======
         for i, (name, variable) in enumerate(self.knobs.items()):
 
             value = variable._value
@@ -1023,7 +953,6 @@
                     f'unable to update modbus server registers from value '
                     f'{value} of variable {name} with data type '
                     f'{variable.type}'
->>>>>>> 32a6b5a3
                 )
 
             # encode the meta data
@@ -1034,11 +963,7 @@
                 Float: 3,
                 Array: 4,
                 String: 5,
-<<<<<<< HEAD
-            }.get(variable.dtype, -1)
-=======
             }.get(variable.type, -1)
->>>>>>> 32a6b5a3
 
             builder.add_16bit_int(meta_reg_val)
 
@@ -1048,30 +973,6 @@
         # Store readonly variable values in input registers (fc = 4)
         builder.reset()
 
-<<<<<<< HEAD
-        for i, (name, variable) in enumerate(self.readonly.items()):
-
-            # encode the value into the 4 registers
-            if variable._value is None or variable.dtype is None:
-                builder.add_64bit_float(float('nan'))
-            elif issubclass(variable.dtype, Boolean):
-                builder.add_64bit_uint(variable._value)
-            elif issubclass(variable.dtype, Toggle):
-                builder.add_64bit_uint(variable._value)
-            elif issubclass(variable.dtype, Integer):
-                builder.add_64bit_int(variable._value)
-            elif issubclass(variable.dtype, Float):
-                builder.add_64bit_float(variable._value)
-            else:
-                raise ValueError(
-                    f'unable to update modbus server registers from value '
-                    f'{variable._value} of variable {name} with data type '
-                    f'{variable.dtype}'
-                )
-
-            # encode the meta data
-            dtype_int = {
-=======
         if self.meters:
             selection = self.state[self.meters]
         else:
@@ -1104,20 +1005,13 @@
 
             # encode the meta data
             type_int = {
->>>>>>> 32a6b5a3
                 Boolean: 0,
                 Toggle: 1,
                 Integer: 2,
                 Float: 3
-<<<<<<< HEAD
-            }.get(variable.dtype, -1)
-
-            builder.add_16bit_int(dtype_int)
-=======
             }.get(_type, -1)
 
             builder.add_16bit_int(type_int)
->>>>>>> 32a6b5a3
 
         # from_vars kwarg added with setValues_decorator above
         self.slave.setValues(4, 0, builder.to_registers(), from_vars=True)
