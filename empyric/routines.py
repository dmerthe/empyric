import importlib
import numbers
import os.path
import socket
import queue
import threading
import asyncio
import time
from typing import Union

import select
import functools

import dill
import numpy as np
import pandas as pd

from bayes_opt import BayesianOptimization, UtilityFunction

from empyric.tools import (
    convert_time,
    autobind_socket,
    read_from_socket,
    write_to_socket,
    get_ip_address,
)
from empyric.types import (
    recast,
    Boolean,
    Integer,
    Float,
    Toggle,
    OFF,
    ON,
    Array,
    String,
)
from empyric.types import supported as supported_types


class Routine:
    """
    A Routine periodically updates a set of `knobs` based on a given state of an
    experiment. The knobs argument should be a dictionary of the form
    {..., name: variable, ...}.

    The optional `enable` argument should be a string corresponding to a key in whatever
    object is being passed as the `state` argument to the `update` method. The
    corresponding value should be boolean. When the enabling value is False, the
    `update` method takes no action. Otherwise, the `update` method proceeds normally.

    The optional `start`, `end` and `duration` arguments indicate when the routine
    should start and end. The `start` argument can be a number in seconds or a string
    with a number and units, e.g. "2 minutes", indicating when the routine starts, or it
    can be set to 'on enable' such that the start time is set to the time at which it is
    enabled (possibly repeatedly) and the end time is set to the start time plus
    `_duration` on each call to the `update` method. One can specify either `end` or
    `duration`, but not both; `end` is the absolute time at which the routine will end,
    while `duration` is the length of time the routine will run for (end minus start).

    All other arguments are fixed values or dictionary keys, corresponding to variable
    values of the controlling experiment.
    """

    assert_control = True
    #: if True, routine has sole control of knobs when active

    _start_on_enable = False

    _duration = 0.0

    def __init__(
        self,
        knobs: dict,
        enable: String = None,
        start: Union[Float, String] = None,
        end: Union[Float, String] = None,
        duration: Union[Float, String] = None,
        **kwargs,
    ):
        self.knobs = knobs

        for knob in self.knobs.values():
            knob._controller = None  # to control access to knob

        self.enable = enable

        if start is not None:
            if start == "on enable":
                self.start = np.nan  # will be set when routine is enabled
                self._start_on_enable = True
            else:
                self.start = convert_time(start)
        else:
            self.start = 0.0

        if end is not None:
            self.end = convert_time(end)
            self._duration = self.end - self.start
        elif duration is not None:
            self.end = self.start + convert_time(duration)
            self._duration = convert_time(duration)
        else:
            self.end = np.inf
            self._duration = np.inf

        self.prepped = False
        self.finished = False

        for key, value in kwargs.items():
            self.__setattr__(key.replace(" ", "_"), value)

    @staticmethod
    def enabler(update):
        """
        Checks the enabling variable, start and stop times for the
        routine. If the enable variable evaluates to `True` and the time is
        between the start and stop times, the update method is called.

        If the enabling variable does not evaluate to `True`, then the routine's
        control of the knobs is revoked and no other action is taken.

        Otherwise, if the time is before the start time, the routine's prep
        method is called. If the time is after the end time, the routine's
        cleanup method is called.
        """

        @functools.wraps(update)
        def wrapped_update(self, state):
            if self.enable is not None and not state[self.enable]:
                # if routine has an enabling variable, and it evaluates to false...

                for name, knob in self.knobs.items():
                    # release control of knobs
                    if knob._controller == self:
                        knob._controller = None

                if self._start_on_enable:
                    # if start time is reset on enable, nullify start and end values
                    self.start = np.nan
                    self.end = np.nan

                return

            elif state["Time"] < self.start:
                # prepare routine before starting, if needed
                if not self.prepped:
                    self.prep(state)
                    self.prepped = True

                return

            elif state["Time"] >= self.end:
                # finalize routine after ending, if needed
                if not self.finished:
                    self.finish(state)
                    self.finished = True

                    # Release knobs from control
                    for name, knob in self.knobs.items():
                        if knob._controller == self:
                            knob._controller = None

                return

            else:
                # getting here means that the routine is running

                if not self.prepped:
                    self.prep(state)

                if self._start_on_enable and np.isnan(self.start):
                    # set start time to time of most recent state evaluation
                    self.start = state["Time"]
                    self.end = self.start + self._duration

                for name, knob in self.knobs.items():
                    if knob._controller and knob._controller != self:
                        # take no action if another routine has control
                        return
                    elif self.assert_control:
                        # assert control if needed
                        knob._controller = self

                update(self, state)

        return wrapped_update

    @enabler
    def update(self, state):
        """
        Updates the knobs controlled by the routine based on the given state.

        Calls to this method are moderated by the `enabler` wrapper, which
        checks the start and end times as well as the enabling variable. The
        contents of this method just encode what happens when the routine is
        intended to be running.

        :param state: (dict/Series) state of the calling experiment or process
        in the form, {..., variable: value, ...}
        :return: None
        """

        pass

    def terminate(self):
        """
        Signals the routine to stop
        """

        pass

    def prep(self, state):
        """
        Does any needed preparation before the routine starts
        """

        pass

    def finish(self, state):
        """
        Makes any final actions after the routine ends
        """


class Set(Routine):
    """
    Sets `knobs` to the given values.

    The `values` argument should be either a single key/value for all knobs or
    a 1D array of keys/values of the same length as the `knobs` argument.
    """

    def __init__(self, knobs: dict, values, **kwargs):
        Routine.__init__(self, knobs, **kwargs)

        if len(self.knobs) > 1 and np.ndim(values) == 0:
            # One value for all knobs
            self.values = [values] * len(self.knobs)
        else:
            self.values = values

    @Routine.enabler
    def update(self, state):
        for knob, value in zip(self.knobs.values(), self.values):
            if isinstance(value, str):
                value = state[value]

            if value:
                knob.value = value


class Ramp(Routine):
    """
    Ramps the set of `knobs` to given `target` values at `given rates`.

    The `target` and `rate` arguments can be single values for all knobs or
    1D arrays of values. They can also be the names of variables, to be looked up from
    the `state` argument of the `update` method.
    """

    _start_on_enable = True

    def __init__(self, knobs: dict, targets, rates, **kwargs):
        """
        :param rates: (1D array) list of ramp rates
        """

        Routine.__init__(self, knobs, **kwargs)

        if np.ndim(rates) == 0:  # single rate for all knobs
            rates = [rates] * len(self.knobs)

        if np.ndim(targets) == 0:  # single target for all knobs
            targets = [targets] * len(self.knobs)

        self.rates = rates
        self.targets = targets

        self.now = None
        self.then = None  # last time of update call

    @Routine.enabler
    def update(self, state):
        self.now = state["Time"]

        if self.then is None or self.then < self.start:
            self.then = state["Time"]

        for knob, rate, target in zip(self.knobs, self.rates, self.targets):
            # target and rate can be variables
            if isinstance(target, String):
                target = state[target]

            if isinstance(rate, String):
                rate = state[rate]

            val_now = self.knobs[knob].value

            if (
                not isinstance(target, numbers.Number)
                or not isinstance(rate, numbers.Number)
                or not isinstance(val_now, numbers.Number)
                or target == val_now
            ):
                # Do nothing if knob, rate or target are undefined,
                # or if knob is already at target value
                continue

            sign = (target - val_now) / abs(target - val_now)

            val_nxt = val_now + sign * rate * (self.now - self.then)

            if sign * val_now <= sign * target < sign * val_nxt:
                self.knobs[knob].value = target
            else:
                self.knobs[knob].value = val_nxt

        self.then = state["Time"]


class Timecourse(Routine):
    """
    Ramps the `knobs` linearly through a series of `values` at given `times`.

    The `times` and `values` should be 1D or 2D arrays of values (or keys for
    `values`); if 2D then the first dimension needs to have the same length as
    the `knobs` argument.
    """

    def __init__(self, knobs: dict, times, values, **kwargs):
        """

        :param times: (1D/2D array) array or list of times relative to
                      the start time
        :param values: (1D/2D array) array or list of values
        :param kwargs: keyword arguments for Routine
        """

        Routine.__init__(self, knobs, **kwargs)

        if np.ndim(times) == 0:  # single value or file path
            self.times = [[times]] * len(self.knobs)
        elif np.ndim(times) == 1:  # single list of times for all knobs
            self.times = [times] * len(self.knobs)
        else:
            self.times = times

        if np.ndim(values) == 0:  # single value or file path
            self.values = [[values]] * len(self.knobs)
        elif np.ndim(values) == 1:  # single list of values for all knobs
            self.values = [values] * len(self.knobs)
        else:
            self.values = values

        # Times and/or values can be stored in CSV files
        for i, (t_elem, v_elem) in enumerate(zip(self.times, self.values)):
            if type(t_elem[0]) == str and ".csv" in t_elem[0]:
                df = pd.read_csv(t_elem[0])

                try:
                    key = [col for col in df.columns if "time" in col.lower][0]
                except IndexError:
                    raise KeyError(f"No 'times' values found in {t_elem[0]}")

                self.times[i] = df[key].values

            if type(v_elem[0]) == str and ".csv" in v_elem[0]:
                df = pd.read_csv(v_elem[0])

                try:
                    key = [
                        col
                        for col in df.columns
                        if col == "values" or col == list(self.knobs)[i]
                    ][0]
                except IndexError:
                    raise KeyError(
                        f"No values for {list(self.knobs)[i]} found in {v_elem[0]}"
                    )

                self.values[i] = [recast(val) for val in df[key].values]

        self.times = np.array(convert_time(self.times)).astype(float)
        self.values = np.array(self.values, dtype=object)

        # Infer start and end times from times argument, if not given
        if "start" not in kwargs:
            self.start = np.min(self.times)

        if "end" not in kwargs:
            self.end = np.max(self.times)

    @Routine.enabler
    def update(self, state):
        knobs_times_values = zip(self.knobs, self.times, self.values)
        for knob, times, values in knobs_times_values:
            if np.min(times) > state["Time"] or np.max(times) < state["Time"]:
                continue

            j_last = np.argwhere(times <= state["Time"]).flatten()[-1]
            j_next = np.argwhere(times > state["Time"]).flatten()[0]

            last_time = times[j_last]
            next_time = times[j_next]

            last_value = values[j_last]
            next_value = values[j_next]

            if last_value in list(state.keys()):
                # if last_value is a variable name,
                # use that variable's value from state
                last_value = state[last_value]

            if next_value in list(state.keys()):
                next_value = state[next_value]

            # Ramp linearly between numerical values
            value = last_value + (next_value - last_value) * (
                state["Time"] - last_time
            ) / (next_time - last_time)

            self.knobs[knob].value = value

    def prep(self, state):
        # Validate values
        for knob, value_list in zip(self.knobs.keys(), self.values):
            for value in value_list:
                is_number = isinstance(value, numbers.Number)
                is_variable = value in list(state.keys())

                if not is_number and not is_variable:
                    raise ValueError(
                        f"value {value} given for knob {knob} in Timecourse "
                        f"routine is invalid; value must be a numeric type or "
                        f"the name of a variable in the updating state"
                    )

    def finish(self, state):
        # Upon routine completion, set each knob to its final value
        for knob, value in zip(self.knobs.values(), self.values[:, -1]):
            if knob._controller is None or knob._controller == self:
                if isinstance(value, String) and value in state:
                    knob.value = state[value]
                else:
                    knob.value = value


class Sequence(Routine):
    """
    Passes the `knobs` through a series of `values` regardless of time.

    The `values` should be a 1D or 2D array of keys/values; if 2D then the first
    dimension needs to have the same length as the `knobs` argument.
    """

    def __init__(self, knobs: dict, values, **kwargs):
        Routine.__init__(self, knobs, **kwargs)

        if np.ndim(values) == 0:  # single value or file path
            self.values = [[values]] * len(self.knobs)
        elif np.ndim(values) == 1:  # single list of values for all knobs
            self.values = [values] * len(self.knobs)
        else:
            self.values = values

        # Times and/or values can be stored in CSV files
        for i, v_elem in enumerate(self.values):
            if type(v_elem[0]) == str and ".csv" in v_elem[0]:
                df = pd.read_csv(v_elem[0])

                try:
                    key = [
                        col
                        for col in df.columns
                        if col == "values" or col == list(self.knobs)[i]
                    ][0]
                except IndexError:
                    raise KeyError(
                        f"No values for {list(self.knobs)[i]} found in {v_elem[0]}"
                    )

                self.values[i] = [recast(val) for val in df[key].values]

        self.values = np.array(self.values, dtype=object)

        self.iteration = 0

    @Routine.enabler
    def update(self, state):
        for knob, values in zip(self.knobs.values(), self.values):
            value = values[self.iteration]

            if isinstance(value, String):
                value = state[value]

            knob.value = value

        self.iteration = (self.iteration + 1) % len(self.values[0])

    def finish(self, state):
        # Upon routine completion, set each knob to its final value
        for knob, value in zip(self.knobs.values(), self.values[:, -1]):
            if knob._controller is None or knob._controller == self:
                if isinstance(value, String) and value in state:
                    knob.value = state[value]
                else:
                    knob.value = value


class Maximization(Routine):
    """
    Maximize a meter or expression influenced by the set of knobs.

    This routine uses a `bayesian optimizer
    <https://github.com/bayesian-optimization/BayesianOptimization>`_, which models
    the relation between the knobs and the meter as a gaussian process.

    The `bounds` parameter is an Nx2 array containing the upper and lower limits for
    each of the N knobs that defines the parameter space over which the knob values can
    be explored.

    The `max_deltas` parameter is a value or 1-D array of values which are the
    maximum change in a single step the knob(s) can take.

    The `kappa` parameter determines how much time the algorithm spends
    exploring the parameter space away from the maximum versus the parameter
    space in the vicinity of the maximum. Higher `kappa` leads to more
    exploration, lower `kappa` leads to more "exploitation" of the maximum.
    """

    _sign = 1.0

    _last_setting = -np.inf

    def __init__(
        self,
        knobs: dict,
        meter: String,
        bounds: Array,
        max_deltas: Array = None,
        settling_time: Union[Float, String] = 0.0,
        method=None,
        **kwargs,
    ):
        Routine.__init__(self, knobs, **kwargs)

        self.bounds = {
            knob: subbounds
            for knob, subbounds in zip(knobs, np.reshape(bounds, (len(knobs), -1)))
        }

        if max_deltas:
            if np.ndim(max_deltas) == 0:
                self.max_deltas = np.array([max_deltas] * len(knobs))
            elif np.ndim(max_deltas) == 1 and len(max_deltas) == len(knobs):
                self.max_deltas = np.array(max_deltas)
            else:
                ValueError(
                    f"Improperly specified max_deltas parameter {max_deltas} for "
                    "optimization routine; must be either a single value or 1-D array "
                    "with the same length as the knobs argument"
                )
        else:
            self.max_deltas = np.array([np.inf] * len(self.knobs))

        self.meter = meter

        self.best_meter = None
        self.best_knobs = [None for _ in self.knobs]

        self.optimizer = BayesianOptimization(
            f=None,
            verbose=0,
            pbounds=self.bounds,
            random_state=6174,
            allow_duplicate_points=True,
        )

        self.method = method if method is not None else "bayesian"

        self.settling_time = convert_time(settling_time)

        self.options = kwargs

    @Routine.enabler
    def update(self, state):
<<<<<<< HEAD

=======
        if self.method == "bayesian":
            self._update_bayesian(state)

    def _update_bayesian(self, state):
>>>>>>> 304a43e6
        non_numeric_knobs = [
            not isinstance(state[knob], numbers.Number) for knob in self.knobs
        ]

        if np.any(non_numeric_knobs):
            # undefined knob values; take no action
            return

        if not isinstance(state[self.meter], numbers.Number):
            # undefined target value; take no action
            return

        if state["Time"] < self._last_setting + self.settling_time:
            # Wait for settling
            return

        if self.method == "bayesian":
            self._update_bayesian(state)

    def _update_bayesian(self, state):

        self.optimizer.register(
            params={knob: state[knob] for knob in self.knobs},
            target=self._sign * state[self.meter],
        )

        suggestion = self.optimizer.suggest(self.util_func)

        for i, (knob, value) in enumerate(suggestion.items()):
            if value is None or not np.isfinite(value):
                pass
            elif np.abs(value - state[knob]) <= self.max_deltas[i]:
                self.knobs[knob].value = value
            else:
                sign = (value - state[knob]) / np.abs(value - state[knob])
                self.knobs[knob].value = state[knob] + sign * self.max_deltas[i]

        self._last_setting = state["Time"]

        self.best_meter = self.optimizer.max["target"]
        self.best_knobs = self.optimizer.max["params"]

        if np.isfinite(self.end):
            kappa = self._kappa0 * (self.end - state["Time"]) / self._duration
            self.util_func.kappa = kappa

    def _calc_

    def prep(self, state):
        if self.method == "bayesian":
            self._kappa0 = self.options.get("kappa", 2.5)
            self.util_func = UtilityFunction(
                kappa=self._kappa0,  # exploration vs. exploitation parameter
            )

    def finish(self, state):
        for i, (knob, value) in enumerate(self.best_knobs.items()):
            if value is None or not np.isfinite(value):
                print(f"Warning: No optimal value was found for {knob}")
            else:
                self.knobs[knob].value = value


class Minimization(Maximization):
    """Same as Maximization except that the sign of the meter is inverted"""

    _sign = -1.0


class SocketServer(Routine):
    """
    Server routine for transmitting data to other experiments, local or remote,
    using the socket interface.

    Any knobs given in the `knobs` argument can be read and set by clients.
    Clients can also read the values of any variables of the controlling
    experiment, via the `state` argument of the `update` method.
    """

    assert_control = False

    def __init__(self, knobs: dict = None, **kwargs):
        if knobs is None:
            knobs = {}

        Routine.__init__(self, knobs, **kwargs)

        self.socket = socket.socket(socket.AF_INET, socket.SOCK_STREAM)

        self.ip_address, self.port = autobind_socket(self.socket)

        self.socket.listen(5)
        self.socket.settimeout(1)

        self.clients_queue = queue.Queue(1)
        self.clients_queue.put({})

        self.running = True

        self.state = {}

        self.server_thread = threading.Thread(
            target=asyncio.run, args=(self._run_async_server(),)
        )

        self.server_thread.start()

    def terminate(self):
        # Kill client handling threads
        self.running = False
        self.server_thread.join()

    async def _run_async_server(self):
        asyncio.create_task(self._accept_connections())
        asyncio.create_task(self._process_requests())

        async def server_forever():
            while self.running:
                await asyncio.sleep(0.1)

        await server_forever()

    async def _accept_connections(self):
        if self.running:
            try:
                (client, address) = self.socket.accept()

                client.settimeout(1)

                clients = self.clients_queue.get()

                clients[address] = client

                self.clients_queue.put(clients)

                print(f"Client at {address} has connected")

            except socket.timeout:
                pass

            await asyncio.sleep(0.001)

            asyncio.create_task(self._accept_connections())

        else:
            # Close sockets
            try:
                self.socket.shutdown(socket.SHUT_RDWR)
            except OSError:  # socket was not connected
                pass
            self.socket.close()

            clients = self.clients_queue.get()

            for address, client in clients.items():
                try:
                    client.shutdown(socket.SHUT_RDWR)
                    client.close()
                except ConnectionError:
                    # client is already disconnected
                    pass
                except OSError:
                    # client is already disconnected
                    pass

            # Return empty clients dict to queue so process_requests can exit
            self.clients_queue.put({})

    async def _process_requests(self):
        if self.running:
            clients = self.clients_queue.get()

            # Purge disconnected clients
            clients = {
                address: client
                for address, client in clients.items()
                if client is not None
            }

            for address, client in clients.items():
                outgoing_message = None

                try:
                    request = read_from_socket(client, chunk_size=1)
                except ConnectionError:
                    print(f"Connection issue with client at {address}")
                    client.shutdown(socket.SHUT_RDWR)
                    client.close()
                    clients[address] = None
                    continue

                if request:
                    alias = " ".join(request.split(" ")[:-1])
                    value = request.split(" ")[-1]

                    if alias not in self.knobs and alias not in self.state:
                        outgoing_message = f"Error: invalid alias"

                    elif value == "settable?":
                        settable = (alias in self.knobs) and self.knobs[alias].settable

                        if settable:
                            outgoing_message = f"{alias} settable"
                        elif alias in self.state:
                            outgoing_message = f"{alias} read-only"
                        else:
                            outgoing_message = f"{alias} undefined"

                    elif value == "type?":
                        if alias in self.knobs:
                            _type = self.knobs[alias]._type
                        elif alias in self.state:
                            _type = None
                            value = self.state[alias]

                            if isinstance(value, String) and ".csv" in value:
                                # value is an Array stored in a CSV file
                                _type = Array
                            else:
                                for supported_type in supported_types.values():
                                    if isinstance(value, supported_type):
                                        _type = supported_type

                        else:
                            _type = None

                        outgoing_message = f"{alias} {_type}"

                    elif value == "?":  # Query of value
                        if alias in self.knobs:
                            _value = self.knobs[alias].value
                        elif alias in self.state:
                            _value = self.state[alias]

                            if isinstance(_value, String) and ".csv" in _value:
                                # value is an array, list or tuple stored in CSV file
                                df = pd.read_csv(_value)

                                if alias in df.columns:
                                    # 1D array
                                    _value = df[alias].values
                                else:
                                    # 2D array
                                    _value = df.values

                        else:
                            _value = None

                        if isinstance(_value, Array):
                            # pickle arrays and send as bytes
                            outgoing_message = f"{alias} dlpkl".encode()
                            outgoing_message += dill.dumps(
                                _value, protocol=dill.HIGHEST_PROTOCOL
                            )
                        else:
                            outgoing_message = f"{alias} {_value}"

                    else:  # Setting a value
                        knob_exists = alias in self.knobs

                        is_free = not getattr(self.knobs[alias], "_controller", None)

                        if knob_exists and is_free:
                            knob = self.knobs[alias]

                            knob.value = recast(value, to=knob._type)

                            outgoing_message = f"{alias} {knob.value}"

                        else:
                            outgoing_message = f"Error: cannot set {alias}"

                # Send outgoing message
                if outgoing_message is not None:
                    write_to_socket(client, outgoing_message)
                    message_sent = True

                # Remove clients with problematic connections
                exceptional = client in select.select([], [], [client], 0)[2]

                if exceptional:
                    print(f"Client at {address} has a connection issue")
                    clients[address] = None

            self.clients_queue.put(clients)
            await asyncio.sleep(0.001)

            asyncio.create_task(self._process_requests())

    @Routine.enabler
    def update(self, state):
        self.state = state

    def __del__(self):
        if self.running:
            self.terminate()


class ModbusServer(Routine):
    """
    Server routine for transmitting data to other experiments, local or remote,
    using the Modbus over TCP/IP protocol.

    Any variables given in the `knobs` argument will be readable and writeable
    by connected clients; their values are stored in the holding registers. Variable
    values provided in the `state` argument of the `update` method can be read by
    clients; their values are stored in the input registers. The optional `meters`
    argument can be used to restrict the values from `state` that are readable by
    clients. Only the variable names listed in the `meters` argument will be accessible.
    If no `meters` argument is given, all variable values in the `state` argument will
    be readable.

    Because data is stored in statically assigned registers, only variables
    of boolean, toggle, integer or float types can be used. For more generic types, use
    the SocketServer routine.

    Values of writeable variables (the `knobs` argument) will be stored in
    holding registers in the same order as given in the argument, starting from
    address 0. Values provided in the `state` argument of the `update` method
    will be stored in input registers in the same order as defined therein, or in the
    same order of the `meters` argument if given, starting from address 0. Each value
    in both sets of registers is stored as 5 consecutive registers, 4 registers for the
    64-bit value and 1 register for metadata (i.e. data type). Note that the `state` of
    an instance of `Experiment` has "Time" as its first entry (i.e. input register 0 is
    the time value).
    """

    assert_control = False

    def __init__(self, knobs: dict = None, meters: Array = None, **kwargs):
        if knobs is None:
            knobs = {}

        Routine.__init__(self, knobs, **kwargs)

        self.meters = meters

        self.state = None  # set by update method

        # Check for PyModbus installation
        try:
            importlib.import_module("pymodbus")
        except ModuleNotFoundError:
            raise ModuleNotFoundError(
                "pymodbus must be installed to run a Modbus server"
            )

        # Import tools from pymodbus
        datastore = importlib.import_module(".datastore", package="pymodbus")
        device = importlib.import_module(".device", package="pymodbus")
        payload = importlib.import_module(".payload", package="pymodbus")

        self._builder_cls = payload.BinaryPayloadBuilder
        self._decoder_cls = payload.BinaryPayloadDecoder

        DataBlock = datastore.ModbusSequentialDataBlock

        # Set up a PyModbus TCP Server
        datastore.ModbusSlaveContext.setValues = self.setValues_decorator(
            datastore.ModbusSlaveContext.setValues
        )

        self.slave = datastore.ModbusSlaveContext(
            ir=DataBlock.create(), hr=DataBlock.create()
        )

        self.context = datastore.ModbusServerContext(slaves=self.slave, single=True)

        self.identity = device.ModbusDeviceIdentification(
            info_name={
                "VendorName": "Empyric",
                "VendorUrl": "https://github.com/dmerthe/empyric",
                "ProductName": "Modbus Server",
                "ModelName": "Modbus Server",
            }
        )

        # Run server
        self.server = None  # assigned in _run_async_server
        self.ip_address = kwargs.get("address", get_ip_address())
        self.port = kwargs.get("port", 502)

        self.server_thread = threading.Thread(
            target=asyncio.run, args=(self._run_async_server(),)
        )

        self.server_thread.start()

    def setValues_decorator(self, setValues_method):
        """
        This decorator adds a `from_vars` kwarg to indicate that the intention
        is to update the registers from variable values. Otherwise, the wrapped
        method sets the corresponding variables instead.
        """

        @functools.wraps(setValues_method)
        def wrapped_method(self2, *args, from_vars=False):
            if from_vars:
                # update context from variables
                return setValues_method(self2, *args)
            else:
                # update variables according to the request

                fc_as_hex, address, values = args

                if fc_as_hex != 16:
                    print(
                        f"Warning: an attempt was made to write to a readonly "
                        f"register at address {address}"
                    )
                else:
                    if self.knobs:
                        variable = list(self.knobs.values())[address // 5]

                        controller = getattr(variable, "_controller", None)

                        if controller:
                            name = list(self.knobs.keys())[address // 5]

                            print(
                                f"Warning: an attempt was made to set {name}, "
                                "but it is currently controlled by "
                                f"{controller}."
                            )
                            return

                        decoder = self._decoder_cls.fromRegisters(values, byteorder=">")

                        if issubclass(variable._type, Boolean):
                            variable.value = decoder.decode_64bit_uint()
                        elif issubclass(variable._type, Toggle):
                            int_value = decoder.decode_64bit_uint()
                            variable.value = ON if int_value == 1 else OFF
                        elif issubclass(variable._type, Integer):
                            variable.value = decoder.decode_64bit_int()
                        elif issubclass(variable._type, Float):
                            variable.value = decoder.decode_64bit_float()

        return wrapped_method

    async def _update_registers(self):
        if self.state is None:  # do nothing if state is undefined
            await asyncio.sleep(0.1)
            asyncio.create_task(self._update_registers())
            return

        # Store readwrite variable values in holding registers (fc = 3)
        builder = self._builder_cls(byteorder=">")

        for i, (name, variable) in enumerate(self.knobs.items()):
            value = variable._value

            # encode the value into the 4 registers
            if value is None or variable._type is None:
                builder.add_64bit_float(float("nan"))
            elif issubclass(variable._type, Boolean):
                builder.add_64bit_uint(value)
            elif issubclass(variable._type, Toggle):
                builder.add_64bit_uint(1 if value == ON else 0)
            elif issubclass(variable._type, Integer):
                builder.add_64bit_int(value)
            elif issubclass(variable._type, Float):
                builder.add_64bit_float(value)
            else:
                raise ValueError(
                    f"unable to update modbus server registers from value "
                    f"{value} of variable {name} with data type "
                    f"{variable._type}"
                )

            # encode the meta data
            meta_reg_val = {
                Boolean: 0,
                Toggle: 1,
                Integer: 2,
                Float: 3,
                Array: 4,
                String: 5,
            }.get(variable._type, -1)

            builder.add_16bit_int(meta_reg_val)

        # from_vars kwarg added with setValues_decorator above
        self.slave.setValues(3, 0, builder.to_registers(), from_vars=True)

        # Store readonly variable values in input registers (fc = 4)
        builder.reset()

        if self.meters:
            selection = {name: self.state[name] for name in self.meters}
        else:
            selection = self.state

        for i, (name, value) in enumerate(selection.items()):
            _type = None
            for supported_type in supported_types.values():
                if isinstance(value, supported_type):
                    _type = supported_type

            # encode the value into the 4 registers
            if value is None or _type is None:
                builder.add_64bit_float(float("nan"))
            elif _type == Boolean:
                builder.add_64bit_uint(value)
            elif _type == Toggle:
                builder.add_64bit_uint(int(value in Toggle.on_values))
            elif _type == Integer:
                builder.add_64bit_int(value)
            elif _type == Float:
                builder.add_64bit_float(value)
            else:
                raise ValueError(
                    f"unable to update modbus server registers from value "
                    f"{value} of variable {name} with data type "
                    f"{_type}"
                )

            # encode the meta data
            type_int = {Boolean: 0, Toggle: 1, Integer: 2, Float: 3}.get(_type, -1)

            builder.add_16bit_int(type_int)

        # from_vars kwarg added with setValues_decorator above
        self.slave.setValues(4, 0, builder.to_registers(), from_vars=True)

        await asyncio.sleep(0.1)

        asyncio.create_task(self._update_registers())

    async def _run_async_server(self):
        asyncio.create_task(self._update_registers())

        server = importlib.import_module(".server", package="pymodbus")

        self.server = server.ModbusTcpServer(
            self.context, identity=self.identity, address=(self.ip_address, self.port)
        )

        try:
            await self.server.serve_forever()
        except asyncio.exceptions.CancelledError:
            # Server shutdown cancels the _update_registers task
            pass

    @Routine.enabler
    def update(self, state):
        self.state = state

    def terminate(self):
        asyncio.run(self.server.shutdown())


supported = {
    key: value
    for key, value in vars().items()
    if type(value) is type and issubclass(value, Routine)
}<|MERGE_RESOLUTION|>--- conflicted
+++ resolved
@@ -585,20 +585,16 @@
 
     @Routine.enabler
     def update(self, state):
-<<<<<<< HEAD
-
-=======
         if self.method == "bayesian":
             self._update_bayesian(state)
 
     def _update_bayesian(self, state):
->>>>>>> 304a43e6
         non_numeric_knobs = [
             not isinstance(state[knob], numbers.Number) for knob in self.knobs
         ]
 
         if np.any(non_numeric_knobs):
-            # undefined knob values; take no action
+            # undefined state; take no action
             return
 
         if not isinstance(state[self.meter], numbers.Number):
@@ -606,13 +602,7 @@
             return
 
         if state["Time"] < self._last_setting + self.settling_time:
-            # Wait for settling
             return
-
-        if self.method == "bayesian":
-            self._update_bayesian(state)
-
-    def _update_bayesian(self, state):
 
         self.optimizer.register(
             params={knob: state[knob] for knob in self.knobs},
@@ -638,8 +628,6 @@
         if np.isfinite(self.end):
             kappa = self._kappa0 * (self.end - state["Time"]) / self._duration
             self.util_func.kappa = kappa
-
-    def _calc_
 
     def prep(self, state):
         if self.method == "bayesian":
