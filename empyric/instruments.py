--- conflicted
+++ resolved
@@ -10,12 +10,8 @@
 from empyric.collection.humans import *
 from empyric.collection.spectrometers import *
 from empyric.collection.virtual import *
-<<<<<<< HEAD
-from empyric.collection.scopes import *
-=======
 from empyric.collection.generators import *
 from empyric.collection.io import *
->>>>>>> bd2278c4
 
 supported = {key: value for key, value in vars().items()
              if type(value) is type and issubclass(value, Instrument)}