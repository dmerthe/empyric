# Standardization of data types

import os
import re
<<<<<<< HEAD
from typing import Any, Union
import numpy as np
=======
from abc import ABC

import dill
import pandas as pd
import numpy as np
from typing import Any, Union, get_origin, get_args
>>>>>>> 8b3310df

Boolean = (bool, np.bool_)

<<<<<<< HEAD
Integer = (int, np.integer)
=======
class Type(ABC):
    """Abstract base class for all supported data types"""

    pass
>>>>>>> 8b3310df

Float = (float, np.floating)

<<<<<<< HEAD
String = (str, np.str_)
=======
class Boolean(Type):
    """Abstract base class for `bool` and `numpy.bool_`"""

    pass
>>>>>>> 8b3310df

Scalar = (Boolean, Integer, Float, String)

Array = (list, tuple, np.ndarray)


class Toggle:
    """
    Convenience class for handling toggle variables, which are either off or on.
    """

    on_values = [True, 1, 1.0, "1", "ON", "On", "on", b"ON", b"On", b"on"]
    off_values = [False, 0, 0.0, "0", "OFF", "Off", "off", b"OFF", b"Off", b"off"]

    def __init__(self, state: Union[str, bool, int, type]):
        if hasattr(state, "on"):
            self.on = state.on
        elif state in self.on_values:
            self.on = True
        elif state in self.off_values:
            self.on = False
        else:
            raise ValueError(f"toggle was initialized with invalid state {state}")

    def __bool__(self):
        return True if self.on else False

    def __int__(self):
        return 1 if self.on else 0

    def __float__(self):
        return 1.0 if self.on else 0.0

    def __str__(self):
        return "ON" if self.on else "OFF"

    def __repr__(self):
        return "ON" if self.on else "OFF"

    def __eq__(self, other):
        if hasattr(other, "on"):
            return self.on == other.on
        else:
            if self.on and other in self.on_values:
                return True
            elif not self.on and other in self.off_values:
                return True
            else:
                return False


ON = Toggle("ON")
OFF = Toggle("OFF")


<<<<<<< HEAD
def recast(value: Any, to: type = None) -> (Any, None):
=======
class Integer(Type):
    """Abstract base class for `int` and `numpy.integer`"""

    pass


Integer.register(int)
Integer.register(np.integer)


class Float(Type):
    """Abstract base class for `float` and `numpy.floating`"""

    pass


Float.register(float)
Float.register(np.floating)


class Complex(Type):
    """Abstract base class for `float` and `numpy.floating`"""

    pass


Complex.register(complex)
Complex.register(np.complex128)


class String(Type):
    """Abstract base class for `str` and `numpy.str_`"""

    pass


String.register(str)
String.register(np.str_)


class Array(Type):
    """
    Abstract base class for `list`, `tuple`, `numpy.ndarray`, `pandas.Series`
    and `pandas.Dataframe`
    """

    pass


Array.register(list)
Array.register(tuple)
Array.register(np.ndarray)
Array.register(pd.Series)
Array.register(pd.DataFrame)


supported = {
    key: value
    for key, value in vars().items()
    if type(value) is abc.ABCMeta and issubclass(value, Type)
}


def recast(value: Any, to: type = Type) -> Union[Type, None]:
>>>>>>> 8b3310df
    """
    Convert a value into the appropriate type for the information it contains.

    If a subclass of `Type` is passed to the optional `to` keyword argument,
    the value is reast to that type. Otherwise, recasting goes as follows.

    Booleans are converted into numpy booleans; integers are converted into
    64-bit numpy integers; floats are converted into 64-bit numpy floats.

    Array-like values are converted into the analogous numpy array.

    Strings are inspected to determine if they represent boolean or numerical
    values and, if so, recasts values to the appropriate types. If a string
    is a path in either the working directory or the parent directory thereof,
    it is converted into the full absolute path. If a string does not
    represent boolean or numerical values and is not a path, then this function
    just returns the same string.

    If the value argument does not fit into one of the above categories, a
    warning will be printed and None will be returned.

    :param value: (Any) the value whose type needs converting
    :param to: (Type) optional keyword argument indicating which type to
                       convert to; default value is `Type` which indicates
                       that the type should be inferred based on the value.
    """

<<<<<<< HEAD
    if to is not None:

=======
    if to != Type:
>>>>>>> 8b3310df
        if value is None:
            return None

        for dtype in np.array([to], dtype=object).flatten():
            # Recast to desired type
            try:
<<<<<<< HEAD
                # recast to desired
                if issubclass(dtype, Union[bool, np.bool_]):
=======
                if get_origin(dtype) is Union:
                    # Expand type unions
                    return recast(value, to=get_args(dtype))

                if issubclass(dtype, Boolean):
>>>>>>> 8b3310df
                    return np.bool_(value)
                elif issubclass(dtype, Toggle):
                    return Toggle(value)
                elif issubclass(dtype, Union[int, np.integer]):
                    return np.int64(value)
                elif issubclass(dtype, Union[float, np.floating]):
                    return np.float64(value)
<<<<<<< HEAD
                elif issubclass(dtype, Union[str, np.str_]):
                    return np.str_(value)
                elif issubclass(dtype, Union[list, tuple, np.array]):
                    return np.array(value)
=======
                elif issubclass(dtype, Complex):
                    return np.complex128(value)
                elif issubclass(dtype, String):
                    return np.str_(value)
                elif issubclass(dtype, Array) and np.ndim(value) > 0:
                    if isinstance(value, np.ndarray):
                        return value
                    else:
                        return np.array(value)

>>>>>>> 8b3310df
            except ValueError:
                pass

        print(f"Warning: unable to recast value {value} to type {to}")

        return None

    else:
        # infer type
        if isinstance(value, Union[bool, np.bool_]):
            return np.bool_(value)
        elif isinstance(value, Toggle):
            return value
        elif isinstance(value, Union[int, np.integer]):
            return np.int64(value)
        elif isinstance(value, Union[float, np.floating]):
            return np.float64(value)
<<<<<<< HEAD
        elif isinstance(value, Union[str, np.str_]):

            if value.lower() == 'true':
=======
        elif isinstance(value, Complex):
            return np.complex128(value)
        elif isinstance(value, String):
            if value.lower() == "true":  # boolean True
>>>>>>> 8b3310df
                return np.bool_(True)
            elif value.lower() == "false":  # boolean False
                return np.bool_(False)
            elif re.fullmatch("[-+]?[0-9]+", value):  # integer
                return np.int64(value)
            elif re.fullmatch("[-+]?[0-9]*\.?[0-9]+([eE][-+]?[0-9]+)?", value):
                # float
                return float(value)
            elif value in (Toggle.on_values + Toggle.off_values):  # Toggle
                return Toggle(value)
            elif os.path.isfile(value):  # path in the current working directory
                return os.path.abspath(value)
            elif os.path.isfile(os.path.join("..", value)):  # ... or up one level
                return os.path.abspath(os.path.join("..", value))
            else:
                return value  # must be an actual string
<<<<<<< HEAD
        if isinstance(value, Union[list, tuple, np.array]):  # value is an array
=======
        elif isinstance(value, bytes):
            if value[:5] == b"dlpkl":
                # pickled object
                return dill.loads(value[5:])
            else:
                try:
                    return recast(value.decode())
                except UnicodeDecodeError:
                    return value
        if isinstance(value, Array):  # value is an array
>>>>>>> 8b3310df
            np_array = np.array(value)  # convert to numpy array
            rep_elem = np_array.flatten()[0]  # representative element
            return np_array.astype(type(recast(rep_elem)))
        else:
            print(f"Warning: unable to recast value {value} of type {type(value)}")

            return None<|MERGE_RESOLUTION|>--- conflicted
+++ resolved
@@ -1,47 +1,32 @@
 # Standardization of data types
-
+import abc
 import os
 import re
-<<<<<<< HEAD
-from typing import Any, Union
-import numpy as np
-=======
 from abc import ABC
 
 import dill
 import pandas as pd
 import numpy as np
 from typing import Any, Union, get_origin, get_args
->>>>>>> 8b3310df
-
-Boolean = (bool, np.bool_)
-
-<<<<<<< HEAD
-Integer = (int, np.integer)
-=======
+
+
 class Type(ABC):
     """Abstract base class for all supported data types"""
 
     pass
->>>>>>> 8b3310df
-
-Float = (float, np.floating)
-
-<<<<<<< HEAD
-String = (str, np.str_)
-=======
+
+
 class Boolean(Type):
     """Abstract base class for `bool` and `numpy.bool_`"""
 
     pass
->>>>>>> 8b3310df
-
-Scalar = (Boolean, Integer, Float, String)
-
-Array = (list, tuple, np.ndarray)
-
-
-class Toggle:
+
+
+Boolean.register(bool)
+Boolean.register(np.bool_)
+
+
+class Toggle(Type):
     """
     Convenience class for handling toggle variables, which are either off or on.
     """
@@ -90,9 +75,6 @@
 OFF = Toggle("OFF")
 
 
-<<<<<<< HEAD
-def recast(value: Any, to: type = None) -> (Any, None):
-=======
 class Integer(Type):
     """Abstract base class for `int` and `numpy.integer`"""
 
@@ -157,7 +139,6 @@
 
 
 def recast(value: Any, to: type = Type) -> Union[Type, None]:
->>>>>>> 8b3310df
     """
     Convert a value into the appropriate type for the information it contains.
 
@@ -185,41 +166,25 @@
                        that the type should be inferred based on the value.
     """
 
-<<<<<<< HEAD
-    if to is not None:
-
-=======
     if to != Type:
->>>>>>> 8b3310df
         if value is None:
             return None
 
         for dtype in np.array([to], dtype=object).flatten():
             # Recast to desired type
             try:
-<<<<<<< HEAD
-                # recast to desired
-                if issubclass(dtype, Union[bool, np.bool_]):
-=======
                 if get_origin(dtype) is Union:
                     # Expand type unions
                     return recast(value, to=get_args(dtype))
 
                 if issubclass(dtype, Boolean):
->>>>>>> 8b3310df
                     return np.bool_(value)
                 elif issubclass(dtype, Toggle):
                     return Toggle(value)
-                elif issubclass(dtype, Union[int, np.integer]):
+                elif issubclass(dtype, Integer):
                     return np.int64(value)
-                elif issubclass(dtype, Union[float, np.floating]):
+                elif issubclass(dtype, Float):
                     return np.float64(value)
-<<<<<<< HEAD
-                elif issubclass(dtype, Union[str, np.str_]):
-                    return np.str_(value)
-                elif issubclass(dtype, Union[list, tuple, np.array]):
-                    return np.array(value)
-=======
                 elif issubclass(dtype, Complex):
                     return np.complex128(value)
                 elif issubclass(dtype, String):
@@ -230,7 +195,6 @@
                     else:
                         return np.array(value)
 
->>>>>>> 8b3310df
             except ValueError:
                 pass
 
@@ -240,24 +204,18 @@
 
     else:
         # infer type
-        if isinstance(value, Union[bool, np.bool_]):
+        if isinstance(value, Boolean):
             return np.bool_(value)
         elif isinstance(value, Toggle):
             return value
-        elif isinstance(value, Union[int, np.integer]):
+        elif isinstance(value, Integer):
             return np.int64(value)
-        elif isinstance(value, Union[float, np.floating]):
+        elif isinstance(value, Float):
             return np.float64(value)
-<<<<<<< HEAD
-        elif isinstance(value, Union[str, np.str_]):
-
-            if value.lower() == 'true':
-=======
         elif isinstance(value, Complex):
             return np.complex128(value)
         elif isinstance(value, String):
             if value.lower() == "true":  # boolean True
->>>>>>> 8b3310df
                 return np.bool_(True)
             elif value.lower() == "false":  # boolean False
                 return np.bool_(False)
@@ -274,9 +232,6 @@
                 return os.path.abspath(os.path.join("..", value))
             else:
                 return value  # must be an actual string
-<<<<<<< HEAD
-        if isinstance(value, Union[list, tuple, np.array]):  # value is an array
-=======
         elif isinstance(value, bytes):
             if value[:5] == b"dlpkl":
                 # pickled object
@@ -287,7 +242,6 @@
                 except UnicodeDecodeError:
                     return value
         if isinstance(value, Array):  # value is an array
->>>>>>> 8b3310df
             np_array = np.array(value)  # convert to numpy array
             rep_elem = np_array.flatten()[0]  # representative element
             return np_array.astype(type(recast(rep_elem)))
