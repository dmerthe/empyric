import numbers
import os.path
import time
import sys
import numpy as np
import datetime
import tkinter as tk
import pandas as pd

<<<<<<< HEAD
from empyric.types import recast
=======
from empyric.types import recast, Type, Float
>>>>>>> 32a6b5a3
from empyric.routines import SocketServer, ModbusServer

if sys.platform == 'darwin':
    import matplotlib

    matplotlib.use('TkAgg')  # works better on macOS

import matplotlib.pyplot as plt
from matplotlib.cm import ScalarMappable
import matplotlib.dates as mdates

from pandas.plotting import register_matplotlib_converters

register_matplotlib_converters()


# needed for converting Pandas datetimes for matplotlib


class Plotter:
    """
    Handler for plotting data based on the runcard plotting settings and data
    context.

    Argument must be a pandas DataFrame with a 'time' column and datetime
    indices.

    The optional settings keyword argument is given in the form,
    {...,
    plot_name:
    {'x': x_name, 'y': [y_name1, y_name2,...], 'style': plot_style, ...} ,
    ...}

    where plot_name is the user designated title for the plot, x_name, y_name_1,
    y_name2, etc. are columns in the DataFrame, and plot_style is either 'basic'
    (default), 'log', 'symlog', 'averaged', 'errorbars' or 'parametric'.
    """

    # For using datetimes on x-axis
    date_locator = mdates.AutoDateLocator()
    date_formatter = mdates.ConciseDateFormatter(date_locator)

    def __init__(self, data, settings=None):
        """
        Plot data based on settings

        :param data: (pandas.Dataframe) data to be plotted.
        :param settings: (dict) dictionary of plot settings
        """

        self.data = data
        self.full_data = self.numericize(data)

        self.plotted = []

        if settings:
            self.settings = settings
        else:
            self.settings = {'Plot': {'x': 'Time', 'y': data.columns}}

        self.plots = {}
        for plot_name in settings:
            self.plots[plot_name] = plt.subplots(
                constrained_layout=True, figsize=(5, 4)
            )

    def save(self, plot_name=None, save_as=None):
        """Save the plots to PNG files in the working directory"""

        if plot_name:
            fig, ax = self.plots[plot_name]
            if save_as:
                fig.savefig(save_as + '.png')
            else:
                fig.savefig(plot_name + '.png')
        else:
            for name, plot in self.plots.items():
                fig, ax = plot
                fig.savefig(name + '.png')

    def close(self, plot_name=None):
        """
        If the plot_name keyword argument is specified, close the corresponding
        plot. Otherwise, close all plots.
        """

        self.save()

        if plot_name:
            fig, _ = self.plots[plot_name]
            plt.close(fig)
        else:
            plt.close('all')

    def plot(self):
        """Plot all plots"""

        # Update full data
        new_indices = np.setdiff1d(self.data.index, self.full_data.index)
        self.full_data = pd.concat(
            [self.full_data, self.numericize(self.data.loc[new_indices])]
        )

        # Make the plots, by name and style

        for name, settings in self.settings.items():

            style = settings.get('style', 'basic')

            if style == 'basic':
                self._plot_basic(name)
            elif style == 'averaged':
                self._plot_basic(name, averaged=True)
            elif style == 'errorbars':
                self._plot_basis(name, errorbars=True)
            elif style == 'parametric':
                self._plot_parametric(name)
            else:
                raise AttributeError(
                    f"Plotting style '{style}' not recognized!"
                )

    def _plot_basic(self, name, averaged=False, errorbars=False):
        """Make a simple plot, (possibly multiple) y vs. x"""

        fig, ax = self.plots[name]

        x = self.settings[name].get('x', 'Time')
        ys = np.array([self.settings[name]['y']]).flatten()

        not_in_data = np.setdiff1d(np.concatenate([[x], ys]), self.data.columns)
        if not_in_data.size > 0:
            raise AttributeError(
                f'{", ".join(not_in_data)} specified for plotting, '
                'but not in variables!'
            )

        if averaged or errorbars:

            grouped_data = self.full_data.groupby(x)
            averaged_data = grouped_data.mean()
            xdata = averaged_data[x]
            ydata = averaged_data[ys]

            if errorbars:
                ystddata = grouped_data.std()[ys]

        else:

            if x == 'Time':
                xdata = self.full_data.index
            else:
                xdata = self.full_data[x].astype(float)

            ydata = self.full_data[ys].astype(float)

        if ax.lines and not errorbars:
            # For simple plots (i.e. not error bar plots), if already plotted,
            # simply update the plot data and axes

            for line, y in zip(ax.lines, ys):
                line.set_data(xdata, ydata[y])
                ax.draw_artist(line)

            ax.relim()  # reset plot limits based on data
            ax.autoscale_view()

            fig.canvas.draw_idle()
            fig.canvas.start_event_loop(0.01)

        else:  # draw a new plot

            plot_kwargs = self.settings[name].get('configure', {})
            # kwargs for matplotlib

            plot_kwargs = {
                key: np.array([value]).flatten()
                for key, value in plot_kwargs.items()
            }

            if len(ys) > 1:  # a legend will be made
                plot_kwargs['label'] = ys

            xscale = self.settings[name].get('x scale', 'linear')
            yscale = self.settings[name].get('y scale', 'linear')

            if x == 'Time':
                ax.xaxis.set_major_locator(self.date_locator)
                ax.xaxis.set_major_formatter(self.date_formatter)

            for i, y in enumerate(ys):

                plot_kwargs_i = {
                    key: value[i] for key, value in plot_kwargs.items()
                }

                if errorbars:
                    ax.errorbar(
                        xdata, ydata[y], yerr=ystddata[y], **plot_kwargs_i
                    )
                else:
                    ax.plot(xdata, ydata[y], **plot_kwargs_i)

            if x == 'Time':
                pass
                # axis is automatically configured for datetimes; do not modify
            elif xscale == 'linear':
                try:
                    ax.ticklabel_format(
                        axis='x', style='sci', scilimits=(-2, 4)
                    )
                except AttributeError:
                    pass
            elif type(xscale) == dict:
                for scale, options in xscale.items():
                    ax.set_xscale(scale, **options)
            else:
                ax.set_xscale(xscale)

            if yscale == 'linear':
                try:
                    ax.ticklabel_format(
                        axis='y', style='sci', scilimits=(-2, 4)
                    )
                except AttributeError:
                    pass
            elif type(yscale) == dict:
                for scale, options in yscale.items():
                    ax.set_yscale(scale, **options)
            else:
                ax.set_yscale(yscale)

            ax.set_title(name)
            ax.tick_params(labelsize='small')
            ax.grid()

            if len(ys) > 1:
                ax.legend()

            if x != 'Time':
                ax.set_xlabel(self.settings[name].get('xlabel', x))
            ax.set_ylabel(self.settings[name].get('ylabel', ys[0]))

            plt.pause(0.01)

    def _plot_parametric(self, name):
        """Make a parametric plot of x and y against a third parameter"""

        fig, ax = self.plots[name]

        x = self.settings[name]['x']
        y = np.array([self.settings[name]['y']]).flatten()[0]
        s = self.settings[name].get('s', 'Time')

        not_in_data = np.setdiff1d([x, y, s], self.data.columns)
        if not_in_data.size > 0:
            raise AttributeError(
                f'{", ".join(not_in_data)} specified for plotting, '
                'but not in variables!'
            )

        xdata = self.full_data[x].values
        ydata = self.full_data[y].values
        sdata = self.full_data[s].values

        if s == 'Time':  # Rescale time if values are large
            units = 'seconds'
            if np.max(sdata) > 60:
                units = 'minutes'
                sdata = sdata / 60
                if np.max(sdata) > 60:
                    units = 'hours'
                    sdata = sdata / 60

        s_min, s_max = np.min(sdata), np.max(sdata)
        norm = plt.Normalize(vmin=s_min, vmax=s_max)

        colormap = 'viridis'
        plt.rcParams['image.cmap'] = colormap
        cmap = plt.get_cmap('viridis')

        plot_kwargs = self.settings[name].get('configure', {})
        # kwargs for matplotlib

        if not hasattr(fig, 'cbar'):  # draw a new plot

            for i in range(len(xdata) - 1):
                ax.plot(
                    xdata[i: i + 2], ydata[i: i + 2],
                    color=cmap(norm(sdata[i])),
                    **plot_kwargs
                )

            fig.scalarmappable = ScalarMappable(cmap=cmap, norm=norm)
            fig.scalarmappable.set_array(np.linspace(s_min, s_max, 1000))
            fig.cbar = plt.colorbar(fig.scalarmappable, ax=ax)

            xscale = self.settings[name].get('x scale', 'linear')
            yscale = self.settings[name].get('y scale', 'linear')

            if xscale == 'linear':
                ax.ticklabel_format(axis='x', style='sci', scilimits=(-2, 4))
            elif type(xscale) == dict:
                for scale, options in xscale.items():
                    ax.set_xscale(scale, **options)
            else:
                ax.set_xscale(xscale)

            if yscale == 'linear':
                ax.ticklabel_format(axis='y', style='sci', scilimits=(-2, 4))
            elif type(yscale) == dict:
                for scale, options in yscale.items():
                    ax.set_yscale(scale, **options)
            else:
                ax.set_yscale(yscale)

            ax.set_title(name)
            ax.grid(True)
            ax.tick_params(labelsize='small')
            ax.set_xlabel(self.settings[name].get('xlabel', x))
            ax.set_ylabel(self.settings[name].get('ylabel', y))

            if s == 'Time':
                fig.cbar.ax.set_ylabel('Time ' + f" ({units})")
            else:
                fig.cbar.ax.set_ylabel(s)

            fig.cbar.ax.tick_params(labelsize='small')

            try:
                fig.get_layout_engine().execute(fig)
            except AttributeError:  # sometimes happens for reasons
                pass

            plt.pause(0.01)

        else:  # if already plotted, update the plot data and axes

            # update color bar
            fig.scalarmappable.set_clim(vmin=s_min, vmax=s_max)
            fig.cbar.update_normal(fig.scalarmappable)

            # update_normal method above removes the colorbar's ylabel;
            # redraw it
            if s == 'Time':
                fig.cbar.ax.set_ylabel('Time ' + f" ({units})")
            else:
                fig.cbar.ax.set_ylabel(s)

            # update colors of existing line segments
            for i, line in enumerate(ax.lines):
                line.set_color(cmap(norm(sdata[i])))
                ax.draw_artist(line)

            # plot new line segments
            for i in range(len(ax.lines) - 1, len(xdata) - 1):
                ax.plot(
                    xdata[i: i + 2], ydata[i: i + 2],
                    color=cmap(norm(sdata[i])),
                    **plot_kwargs
                )

            ax.relim()
            ax.autoscale_view()

            fig.canvas.draw_idle()
            fig.canvas.start_event_loop(0.01)

    @staticmethod
    def numericize(data):
        """
        Convert a DataFrame, possibly containing lists or paths,
        such that all elements are numeric
        """

        indices = data.index
        labels = data.columns

        data_array = data.values

        numerical_indices = []
        numerical_array = [[]] * len(labels)

        # Iterate through each row and expand any files or lists into columns
        for index, row in zip(indices, data_array):

            columns = []
            max_len = 0  # maximum length of columns
            for i, element in enumerate(row):

                if type(element) == str and os.path.isfile(element):
                    expanded_element = list(
                        pd.read_csv(element)[labels[i]].values
                    )

                elif np.ndim(element) == 1:

                    expanded_element = list(element)

                    expanded_element = [
                        value if value is not None else np.nan
                        for value in expanded_element
                    ]

                else:
                    if element is None:
                        element = np.nan

                    expanded_element = [element]

                max_len = np.max([len(expanded_element), max_len])

                columns.append(expanded_element)

            numerical_indices = numerical_indices + [index] * max_len
            for i, column in enumerate(columns):
                # fill remainder of column with most recent value
                new_elements = column + [column[-1]] * (max_len - len(column))
                numerical_array[i] = numerical_array[i] + new_elements

        numerical_data = pd.DataFrame(
            data=np.array(numerical_array).T,
            columns=labels,
            index=numerical_indices
        )

        return numerical_data


class ExperimentGUI:
    """
    GUI showing experimental progress, values of all experiment variables and
    any alarms, and managing plotting data via the Plotter class.

    This GUI allows the user to hold, stop and terminate the experiment. When
    stopped, the user can change the values of knob and parameter variables,
    and also directly interact with instruments through the Dashboard.
    """

    def __init__(self, experiment, title=None, **kwargs):

        self.experiment = experiment

        if title:
            self.title = title
        else:
            self.title = 'Empyric'

        self.closed = False  # has the GUI been closed?

        self.variables = experiment.variables

        self.alarms = kwargs.get('alarms', {})

        if 'instruments' in kwargs:
            self.instruments = kwargs['instruments']
        else:
            # If instruments are not specified,
            # get them from the experiment variables
            self.instruments = {}
            for variable in self.experiment.variables.values():
                if variable.type in ['meter', 'knob']:
                    instrument = variable.instrument
                    if instrument.name not in self.instruments:
                        self.instruments[instrument.name] = instrument

        if ('plots' in kwargs and kwargs['plotter'] is not None) \
                or ('plotter' in kwargs and kwargs['plotter'] is not None):

            if 'plotter' in kwargs:
                self.plotter = kwargs['plotter']
            else:
                self.plotter = Plotter(experiment.data, kwargs['plots'])

            self.plot_interval = kwargs.get('plot_interval', 0)
            # grows if plotting takes longer

            self.last_plot = float('-inf')

            # Set interval for saving plots
            self.save_interval = kwargs.get('save_interval', 0)

            self.last_save = time.time()

        self.root = tk.Tk()
        self.root.lift()
        self.root.wm_attributes('-topmost', True)  # bring window to front
        self.root.protocol("WM_DELETE_WINDOW", self.end)

        self.root.title(self.title)
        self.root.resizable(False, False)

        self.status_frame = tk.Frame(self.root)
        self.status_frame.grid(row=0, column=0, columnspan=2)

        i = 0
        title = kwargs.get('title', 'Experiment')

        tk.Label(
            self.status_frame, text=title, font=("Arial", 14, 'bold')
        ).grid(row=i, column=1)

        # Status field shows current experiment status
        i += 1
        tk.Label(
            self.status_frame, text='Status', width=len('Status'), anchor=tk.E
        ).grid(row=i, column=0, sticky=tk.E)

        self.status_label = tk.Label(
            self.status_frame, text='', width=30, relief=tk.SUNKEN
        )
        self.status_label.grid(row=i, column=1, sticky=tk.W, padx=10)

        # Table of variables shows most recently measured/set variable values
        self.variable_entries = {}
        self._entry_enter_funcs = {}  # container for enter press event handlers
        self._entry_esc_funcs = {}  # container for esc press event handlers

        i += 1
        tk.Label(
            self.status_frame, text='', font=("Arial", 14, 'bold')
        ).grid(row=i, column=0, sticky=tk.E)

        i += 1
        tk.Label(
            self.status_frame, text='Variables', font=("Arial", 14, 'bold')
        ).grid(row=i, column=1)

        i += 1
        tk.Label(
            self.status_frame, text='Run Time', width=len('Run Time'),
            anchor=tk.E
        ).grid(row=i, column=0, sticky=tk.E)

        self.variable_entries['Time'] = tk.Entry(
            self.status_frame, state='readonly', disabledforeground='black',
            width=30
        )
        self.variable_entries['Time'].grid(
            row=i, column=1, sticky=tk.W, padx=10
        )

        i += 1
        for name in self.variables:
            tk.Label(
                self.status_frame, text=name, width=len(name), anchor=tk.E
            ).grid(row=i, column=0, sticky=tk.E)

            self.variable_entries[name] = tk.Entry(
                self.status_frame, state='readonly', disabledforeground='black',
                width=30
            )
            self.variable_entries[name].grid(
                row=i, column=1, sticky=tk.W, padx=10
            )

            if self.variables[name]._settable:
                entry = self.variable_entries[name]
                variable = self.variables[name]
                root = self.status_frame

                enter_func = \
                    lambda event, entry=entry, variable=variable, root=root: \
                        self._entry_enter(entry, variable, root)

                self._entry_enter_funcs[name] = enter_func
                self.variable_entries[name].bind(
                    '<Return>', self._entry_enter_funcs[name]
                )

                esc_func = \
                    lambda event, entry=entry, variable=variable, root=root: \
                        self._entry_esc(entry, variable, root)

                self._entry_esc_funcs[name] = esc_func
                self.variable_entries[name].bind(
                    '<Escape>', self._entry_esc_funcs[name]
                )

            i += 1

        i += 1
        tk.Label(
            self.status_frame, text='', font=("Arial", 14, 'bold')
        ).grid(row=i, column=0, sticky=tk.E)

        # Table of alarm indicators shows the status of any alarms monitored
        self.alarm_status_labels = {}

        if len(self.alarms) > 0:

            i += 1
            tk.Label(
                self.status_frame, text='Alarms', font=("Arial", 14, 'bold')
            ).grid(row=i, column=1)

            i += 1
            for alarm in self.alarms:
                tk.Label(
                    self.status_frame, text=alarm, width=len(alarm),
                    anchor=tk.E
                ).grid(row=i, column=0, sticky=tk.E)

                self.alarm_status_labels[alarm] = tk.Label(
                    self.status_frame, text='Clear', relief=tk.SUNKEN, width=30
                )
                self.alarm_status_labels[alarm].grid(
                    row=i, column=1, sticky=tk.W, padx=10
                )

                i += 1

            tk.Label(
                self.status_frame, text='', font=("Arial", 14, 'bold')
            ).grid(row=i, column=0, sticky=tk.E)

        # Servers
        self.servers = {
            name: routine for name, routine in self.experiment.routines.items()
            if isinstance(routine, SocketServer)
            or isinstance(routine, ModbusServer)
        }

        if self.servers:

            self.server_status_labels = {}

            i += 1
            tk.Label(
                self.status_frame, text='Servers', font=("Arial", 14, 'bold')
            ).grid(row=i, column=1)

            i += 1
            for server in self.servers:

                tk.Label(
                    self.status_frame, text=server, width=len(server),
                    anchor=tk.E
                ).grid(row=i, column=0, sticky=tk.E)

                ip_address = self.servers[server].ip_address
                port = self.servers[server].port

                # Make entry so text is selectable
                self.server_status_labels[server] = tk.Entry(
                    self.status_frame, disabledforeground='black',
                )

                self.server_status_labels[server].insert(
                    0, f'{ip_address}::{port}'
                )
                self.server_status_labels[server].config(state='readonly')

                self.server_status_labels[server].grid(
                    row=i, column=1, sticky=tk.W, padx=10
                )

                i += 1

        # Buttons (root is not self.status_frame, so indexing starts at 1)
        i = 1
        self.dash_button = tk.Button(
            self.root, text='Dashboard', font=("Arial", 14, 'bold'), width=10,
            command=self.open_dashboard, state=tk.DISABLED
        )
        self.dash_button.grid(row=i, column=0, sticky=tk.W)

        self.hold_button = tk.Button(
            self.root, text='Hold', font=("Arial", 14, 'bold'), width=10,
            command=self.toggle_hold
        )
        self.hold_button.grid(row=i + 1, column=0, sticky=tk.W)

        self.stop_button = tk.Button(
            self.root, text='Stop', font=("Arial", 14, 'bold'), width=10,
            command=self.toggle_stop
        )
        self.stop_button.grid(row=i + 2, column=0, sticky=tk.W)

        self.terminate_button = tk.Button(
            self.root, text='Terminate', font=("Arial", 14, 'bold'), width=10,
            fg='red', bg='gray87', command=self.end, height=5
        )
        self.terminate_button.grid(row=i, column=1, sticky=tk.E, rowspan=3)

    def run(self):
        """Starts the Tkinter mainloop and the experiment update loop"""
        self.update()
        self.root.mainloop()

    def update(self):
        """Updates the GUI based on the state of the experiment"""

        if self.closed:
            return  # don't update GUI if it no longer exists

        # Allow window to fall back once things get started
        self.root.wm_attributes('-topmost', False)

        state = self.experiment.state

        # Update all variable entries based on experiment state
        for name, entry in self.variable_entries.items():

            # If stopped or holding allow user to edit knobs or parameters
            if self.experiment.stopped or self.experiment.holding:
                if name != 'Time' and self.variables[name]._settable:
                    continue

            def write_entry(_entry, text):
                _entry.config(state=tk.NORMAL)
                _entry.delete(0, tk.END)
                _entry.insert(0, text)
                _entry.config(state=tk.DISABLED)

            if state[name] is None:
                write_entry(entry, 'None')
            elif state[name] == np.nan:
                write_entry(entry, 'NaN')
            else:
                if name == 'Time':
                    write_entry(
                        entry, str(datetime.timedelta(seconds=state['Time']))
                    )
                elif isinstance(state[name], Float):
                    # display floating point numbers neatly
                    if state[name] == 0.0:
                        write_entry(entry, '0.0')
                    elif np.abs(np.log10(np.abs(state[name]))) > 3:
                        write_entry(entry, '%.3e' % state[name])
                    else:
                        write_entry(entry, '%.3f' % state[name])
                else:
                    write_entry(entry, str(state[name]))

        self.status_label.config(text=self.experiment.status)

        # Check alarms
        for name, label in self.alarm_status_labels.items():
            if self.alarms[name].triggered:
                protocol = self.alarms[name].protocol
                if protocol == 'none':
                    label.config(text='TRIGGERED: NO PROTOCOL', bg='red')
                else:
                    label.config(
                        text='TRIGGERED' + f': {protocol.upper()}', bg='red'
                    )
            else:
                label.config(text="CLEAR", bg='green')

        # Update hold, stop and dashboard buttons
        if self.experiment.holding or self.experiment.stopped:
            self.dash_button.config(state=tk.NORMAL)

            if self.experiment.holding:
                self.hold_button.config(text='Resume')
                self.stop_button.config(text='Stop')
            else:
                self.hold_button.config(text='Hold')
                self.stop_button.config(text='Resume')

            # Settable variable values can be edited
            for name, entry in self.variable_entries.items():
                if name != 'Time' and self.variables[name]._settable:
                    entry.config(state=tk.NORMAL)

        else:  # otherwise, experiment is running
            self.dash_button.config(state=tk.DISABLED)
            self.hold_button.config(text='Hold')
            self.stop_button.config(text='Stop')

            for entry in self.variable_entries.values():
                entry.config(state=tk.DISABLED)

        # Quit if experiment has ended
        if self.experiment.terminated:
            self.quit()

        # Plot data
        has_plotter = hasattr(self, 'plotter')
        has_data = len(self.experiment.data) > 0
        not_stopped = not self.experiment.stopped
        if has_plotter and has_data and not_stopped:
            if time.time() > self.last_plot + self.plot_interval:
                start_plot = time.perf_counter()
                self.plotter.plot()
                end_plot = time.perf_counter()
                self.last_plot = time.time()

                self.plot_interval = np.max([
                    self.plot_interval,
                    5 * int(end_plot - start_plot)
                ])  # adjust interval if drawing plots takes significant time

            # Save plots
            saving_needed = time.time() > self.last_save + self.save_interval
            if saving_needed and self.experiment.timestamp:
                start_save = time.perf_counter()
                self.plotter.save()
                end_save = time.perf_counter()
                self.last_save = time.time()

                self.save_interval = np.max([
                    self.save_interval,
                    5 * int(end_save - start_save)
                ])  # adjust interval if saving plots takes significant time

        if not self.closed:
            self.root.after(50, self.update)

    def open_dashboard(self):
        """
        When the user hits the Dashboard button, open a window which allows
        the user to interact with instruments while the experiment is paused or
        stopped.
        """

        prior_status = self.experiment.status

        self.experiment.stop()
        # stop routines and measurements to avoid communication conflicts
        # while dashboard is open

        Dashboard(self.root, self.instruments)

        # Return experiment to prior state
        if 'Holding' in prior_status:
            self.experiment.hold()
        elif 'Ready' in prior_status or 'Running' in prior_status:
            self.experiment.start()

    def toggle_hold(self):
        """User pauses/resumes the experiment through the Hold/Resume button."""

        if self.experiment.holding:
            self.experiment.start()
        else:
            self.experiment.hold()

    def toggle_stop(self):
        """User stops the experiment through the Stop button."""

        if self.experiment.stopped:
            self.experiment.start()
        else:
            self.experiment.stop()

    def end(self):
        """
        User terminates the experiment and closes the GUI with the Terminate
        button; cancels any experiment follow-ups.
        """

        self.experiment.terminate(reason='user terminated')
        self.quit()

    def quit(self):

        if hasattr(self, 'plotter'):
            self.plotter.close()

        self.status_label.config(text=self.experiment.TERMINATED)

        self.closed = True
        plt.pause(0.1)  # give GUI and plotter enough time to wrap up
        self.root.update()

        self.root.destroy()
        self.root.quit()

    @staticmethod
    def _entry_enter(entry, variable, root):
        """Assigns the value to a variable if entered by the user"""

        variable.value = recast(
            entry.get(),
            to=variable.type if variable.type is not None else Type
        )

        root.focus()

    @staticmethod
    def _entry_esc(entry, variable, root):
        """Restores the value of a variable to an entry if user escapes entry"""
        entry.delete(0, tk.END)

        value = variable.value

        try:
            value = float(value)
        except ValueError:
            pass

        if type(value) == float:
            if value == 0:
                entry.insert(0, '0.0')
            elif np.abs(np.log10(np.abs(value))) > 3:
                entry.insert(0, '%.3e' % value)
            else:
                entry.insert(0, '%.3f' % value)
        else:
            entry.insert(0, str(value))

        root.focus()


class BasicDialog(tk.Toplevel):
    """
    General purpose dialog window
    """

    def __init__(self, parent, title=None):

        tk.Toplevel.__init__(self, parent)
        self.transient(parent)

        if title:
            self.title(title)

        self.parent = parent

        self.result = None

        body = tk.Frame(self)
        self.initial_focus = self.body(body)
        body.pack(padx=5, pady=5)

        self.buttonbox()

        self.grab_set()

        if not self.initial_focus:
            self.initial_focus = self

        self.protocol("WM_DELETE_WINDOW", self.ok)

        self.geometry("+%d+%d" % (parent.winfo_rootx() + 50,
                                  parent.winfo_rooty() + 50))

        self.initial_focus.focus_set()

        self.wait_window(self)

    # construction hooks

    def body(self, master):
        # create dialog body.  return widget that should have
        # initial focus.  this method should be overridden

        pass

    def buttonbox(self):
        # add standard button box. override if you don't want the
        # standard buttons

        box = tk.Frame(self)

        w = tk.Button(
            box, text="OK", width=10, command=self.ok, default=tk.ACTIVE
        )
        w.pack(side=tk.LEFT, padx=5, pady=5)

        self.bind("<Return>", self.ok)

        box.pack()

    # standard button semantics

    def ok(self, event=None):

        if not self.validate():
            self.initial_focus.focus_set()  # put focus back
            return

        self.withdraw()
        self.update_idletasks()

        self.parent.focus_set()
        self.destroy()

    def validate(self):

        return 1  # override


class Dashboard(BasicDialog):
    """
    Allows the user to configure instruments while running up an experiment
    """

    def __init__(self, parent, instruments):
        self.instruments = instruments

        BasicDialog.__init__(self, parent, title='Dashboard')

    def body(self, master):
        tk.Label(
            master, text='Instruments:', font=('Arial', 14), justify=tk.LEFT
        ).grid(row=0, column=0, sticky=tk.W)

        i = 1

        self.instrument_labels = {}
        self.config_buttons = {}

        for name, instrument in self.instruments.items():
            instrument_label = tk.Label(master, text=name)
            instrument_label.grid(row=i, column=0)

            self.instrument_labels[name] = instrument_label

            config_button = tk.Button(
                master, text='Config/Test',
                command=lambda instr=instrument: self.config(instr)
            )
            config_button.grid(row=i, column=1)

            self.config_buttons[name] = config_button

            i += 1

    def config(self, instrument):
        dialog = ConfigTestDialog(self, instrument)


class ConfigTestDialog(BasicDialog):
    """
    Dialog box for setting knobs and checking meters.
    Allows the user to quickly access basic instrument functionality as well as
    configure instrument for an experiment.
    """

    def __init__(self, parent, instrument):

        self.instrument = instrument
        BasicDialog.__init__(
            self, parent, title='Config/Test: ' + instrument.name
        )

    def set_knob_entry(self, knob):
        value = self.knob_entries[knob].get()
        self.instrument.set(knob.replace(' ', '_'), recast(value))

    def get_knob_entry(self, knob):

        if hasattr(self.instrument, 'get_'+knob.replace(' ', '_')):
            value = self.instrument.get(knob)
        else:
            value = getattr(self.instrument, knob.replace(' ', '_'))

        self.knob_entries[knob].delete(0, tk.END)
        self.knob_entries[knob].insert(0, str(value))

    def update_meter_entry(self, meter):

        value = self.instrument.measure(meter)

        if np.ndim(value) == 1:  # store array data as CSV files
            dataframe = pd.DataFrame({meter: value})
            path = self.instrument.name + '-' + meter.replace(' ', '_') + '_'
            now = datetime.datetime.now()
            path += now.strftime('%Y%m%d-%H%M%S') + '.csv'
            dataframe.to_csv(path)

            value = path

        self.meter_entries[meter].config(state=tk.NORMAL)
        self.meter_entries[meter].delete(0, tk.END)
        self.meter_entries[meter].insert(0, str(value))
        self.meter_entries[meter].config(state='readonly')

    def body(self, master):

        knobs = self.instrument.knobs
        knob_values = {
            knob: getattr(self.instrument, knob.replace(' ', '_'))
            for knob in knobs
        }
        self.knob_entries = {}

        meters = self.instrument.meters
        self.meter_entries = {}

        label = tk.Label(master, text='Knobs', font=("Arial", 14, 'bold'))
        label.grid(row=0, column=0, sticky=tk.W)

        label = tk.Label(master, text='Meters', font=("Arial", 14, 'bold'))
        label.grid(row=0, column=3, sticky=tk.W)

        self.set_buttons = {}
        self.get_buttons = {}
        i = 1
        for knob in knobs:
            formatted_name = ' '.join(
                [word[0].upper() + word[1:] for word in knob.split(' ')]
            )

            label = tk.Label(master, text=formatted_name)
            label.grid(row=i, column=0, sticky=tk.W)

            self.knob_entries[knob] = tk.Entry(master)
            self.knob_entries[knob].grid(row=i, column=1)
            self.knob_entries[knob].insert(0, str(knob_values[knob]))

            self.set_buttons[knob] = tk.Button(
                master, text='Set',
                command=lambda knob=knob: self.set_knob_entry(knob)
            )
            self.set_buttons[knob].grid(row=i, column=2)

            self.get_buttons[knob] = tk.Button(
                master, text='Get',
                command=lambda knob=knob: self.get_knob_entry(knob)
            )
            self.get_buttons[knob].grid(row=i, column=3)

            i += 1

        self.measure_buttons = {}
        i = 1
        for meter in meters:
            formatted_name = ' '.join(
                [word[0].upper() + word[1:] for word in meter.split(' ')]
            )

            label = tk.Label(master, text=formatted_name)
            label.grid(row=i, column=4, sticky=tk.W)

            self.meter_entries[meter] = tk.Entry(master)
            self.meter_entries[meter].grid(row=i, column=5)
            self.meter_entries[meter].insert(0, '???')
            self.meter_entries[meter].config(state='readonly')

            self.measure_buttons[meter] = tk.Button(
                master, text='Measure',
                command=lambda meter=meter: self.update_meter_entry(meter)
            )
            self.measure_buttons[meter].grid(row=i, column=6)

            i += 1<|MERGE_RESOLUTION|>--- conflicted
+++ resolved
@@ -7,11 +7,7 @@
 import tkinter as tk
 import pandas as pd
 
-<<<<<<< HEAD
-from empyric.types import recast
-=======
 from empyric.types import recast, Type, Float
->>>>>>> 32a6b5a3
 from empyric.routines import SocketServer, ModbusServer
 
 if sys.platform == 'darwin':
@@ -568,7 +564,7 @@
                 row=i, column=1, sticky=tk.W, padx=10
             )
 
-            if self.variables[name]._settable:
+            if self.variables[name].settable:
                 entry = self.variable_entries[name]
                 variable = self.variables[name]
                 root = self.status_frame
@@ -718,7 +714,7 @@
 
             # If stopped or holding allow user to edit knobs or parameters
             if self.experiment.stopped or self.experiment.holding:
-                if name != 'Time' and self.variables[name]._settable:
+                if name != 'Time' and self.variables[name].settable:
                     continue
 
             def write_entry(_entry, text):
@@ -775,7 +771,7 @@
 
             # Settable variable values can be edited
             for name, entry in self.variable_entries.items():
-                if name != 'Time' and self.variables[name]._settable:
+                if name != 'Time' and self.variables[name].settable:
                     entry.config(state=tk.NORMAL)
 
         else:  # otherwise, experiment is running
