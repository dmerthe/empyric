--- conflicted
+++ resolved
@@ -239,12 +239,8 @@
                     self.instrument.set(self.knob, value)
 
         except TypeError as type_error:
-<<<<<<< HEAD
-            warnings.warn(str(type_error))
-=======
 
             logger.warning(str(type_error))
->>>>>>> 95ed3521
 
         self._value = self.instrument.__getattribute__(
             self.knob.replace(" ", "_")
