--- conflicted
+++ resolved
@@ -222,10 +222,6 @@
         """
 
         try:
-<<<<<<< HEAD
-
-=======
->>>>>>> 14b4771a
             if self.upper_limit and value > self.upper_limit:
                 self.instrument.set(
                     self.knob, (self.upper_limit - self.offset) / self.multiplier
@@ -236,32 +232,20 @@
                 )
             else:
                 if isinstance(value, numbers.Number):
-<<<<<<< HEAD
-                    self.instrument.set(self.knob, (value - self.offset) / self.multiplier)
-=======
                     self.instrument.set(
                         self.knob, (value - self.offset) / self.multiplier
                     )
->>>>>>> 14b4771a
                 else:
                     self.instrument.set(self.knob, value)
 
         except TypeError as type_error:
-<<<<<<< HEAD
-
-            warnings.warn(str(type_error))
-=======
->>>>>>> 14b4771a
 
             logger.warning(str(type_error))
 
-<<<<<<< HEAD
-=======
         self._value = self.instrument.__getattribute__(
             self.knob.replace(" ", "_")
         )
 
->>>>>>> 14b4771a
         if isinstance(self._value, numbers.Number):
             self._value = self.multiplier * self._value + self.offset
 
