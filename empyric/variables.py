# Experiment variables

import numbers
import socket
import time
import typing
import warnings
from functools import wraps
import numpy as np  # used in Expression's eval call

from empyric.collection.instrument import Instrument

from empyric import instruments, types
from empyric.tools import write_to_socket, read_from_socket
from empyric.types import *


class Variable:
    """
    Base class representing a specific quantity of interest monitored in an
    experiment.
    """

    _type = None  #: the data type of the variable

    #: time since the epoch of last evaluation in seconds, being equal to the
    #: result of `time.time()` being called upon the most recent evaluation of
    #: the `value` property
    last_evaluation = None

    _settable = False  #: whether the variable can be set by the user
    _value = None  #: last known value of the variable

    _hidden = False  #: used by GUIs

    @property
    def settable(self):
        return self._settable

    @property
    def value(self):
        """The value of the variable"""
        # overwritten by child classes
        return

    @value.setter
    def value(self, value):
        # overwritten by child classes
        pass

    @staticmethod
    def setter_type_validator(setter):
        """Checks that set value is compatible with variable's type"""

        @wraps(setter)
        def wrapped_setter(self, value):
            if not isinstance(value, Array) and (
                value is None or value == float("nan")
            ):
                self._value = None

            elif self._type is not None:
                setter(self, recast(value, to=self._type))
            else:
                # if type is not explicitly defined upon construction,
                # infer from first set value

                recasted_value = recast(value)

                for _type in types.supported.values():
                    if isinstance(recasted_value, _type):
                        self._type = _type
                        setter(self, recasted_value)

        return wrapped_setter

    @staticmethod
    def getter_type_validator(getter):
        """Checks that get value is compatible with variable's type"""

        @wraps(getter)
        def wrapped_getter(self):
            value = getter(self)

            if not isinstance(value, Array) and (
                value is None or value == float("nan")
            ):
                self._value = None

            elif self._type is not None:
                self._value = recast(value, to=self._type)
            else:
                # if type is not explicitly defined upon construction,
                # infer from first set value

                recasted_value = recast(value)

                for _type in types.supported.values():
                    if isinstance(recasted_value, _type):
                        self._type = _type
                        self._value = recasted_value

            return self._value

        return wrapped_getter

    def __mul__(self, other):
        if isinstance(other, Variable):
            return self._value * other._value
        else:
            return self._value * other

    def __add__(self, other):
        if isinstance(other, Variable):
            return self._value + other._value
        else:
            return self._value + other

    def __bool__(self):
        return np.bool(self._value)

    def __eq__(self, other):
        if isinstance(other, Variable):
            return self._value == other._value
        else:
            return self._value == other


class Knob(Variable):
    """
    Variable that can be directly controlled by an instrument, such as the
    voltage of a power supply.

    The `instrument` argument specifies which instrument the knob is
    associated with.

    The `knob` argument is the label of the knob on the instrument.
    """

    _settable = True  #:

    def __init__(
        self,
        instrument: Instrument,
        knob: str,
        lower_limit: numbers.Number = None,
        upper_limit: numbers.Number = None,
    ):
        self.instrument = instrument
        self.knob = knob  # name of the knob on instrument
        self.lower_limit = lower_limit
        self.upper_limit = upper_limit

        # infer type from type hint of first argument of set method
        set_method = getattr(instrument, "set_" + knob.replace(" ", "_"))
        type_hints = typing.get_type_hints(set_method)
        type_hints.pop("return", None)  # exclude return type hint

        if type_hints:
            arg_hints = list(type_hints)
            self._type = type_hints[arg_hints[0]]

        self._value = None

    @property
    @Variable.getter_type_validator
    def value(self):
        """
        Value of the knob of an instrument
        """

        self._value = self.instrument.get(self.knob)
        self.last_evaluation = time.time()

        return self._value

    @value.setter
    @Variable.setter_type_validator
    def value(self, value):
        """
        Set an instrument knob to value
        """

        if self.upper_limit and value > self.upper_limit:
            self.instrument.set(self.knob, self.upper_limit)
        elif self.lower_limit and value < self.lower_limit:
            self.instrument.set(self.knob, self.lower_limit)
        else:
            self.instrument.set(self.knob, value)

        self._value = self.instrument.__getattribute__(self.knob.replace(" ", "_"))

    def __str__(self):
        return f"Knob({self._value})"


class Meter(Variable):
    """
    Variable that is measured by an instrument, such as temperature.

    Some meters can be controlled directly or indirectly through
    an associated (but distinct) knob.

    The `instrument` argument specifies which instrument the meter is
    associated with.

    The `meter` argument is the label of the meter on the instrument.

    The `gate` optional argument is another variable which gates measurements.
    This is useful for situations where indefinitely continuous measurement of
    the meter, as in the usual experiment loop, is not desirable. Generally,
    it should be a variable of integer, boolean or toggle type. When the gate
    variable evaluates to 1/True/On, the meter can be measured. Otherwise,
    attempts to measure the meter will have no effect (`None` is returned).
    """

    _settable = False  #:

    def __init__(self, instrument: Instrument, meter: str, gate=None):
        self.instrument = instrument
        self.meter = meter

        if gate and isinstance(gate, Variable):
            self.gate = gate
        else:
            self.gate = Parameter(ON)

        self._type = typing.get_type_hints(
            getattr(instrument, "measure_" + meter.replace(" ", "_"))
        ).get("return", None)

        self._value = None

    @property
    @Variable.getter_type_validator
    def value(self):
        """
        Measured value of the meter of an instrument
        """

        if not self.gate.value:
            return None

        self._value = self.instrument.measure(self.meter)
        self.last_evaluation = time.time()

        return self._value

    def __str__(self):
        return f"Meter({self._value})"


class Expression(Variable):
    """
    Variable that is calculated based on other variables of the experiment

    For example, the output power of a power supply could be recorded as an
    expression, where voltage is a knob and current is a meter:
    power = voltage * current.

    The `expression` argument is a string that can be evaluated by the Python
    interpreter, replacing symbols with the values of variables according to
    the `definitions` argument.

    The `definitions` argument is a dictionary mapping symbols in the
    `expression` argument to variables.
    """

    _settable = False  #:

    # shorthand terms for common functions
    # TODO consolidate these functions in a separate module
    _functions = {
        "sqrt(": "np.sqrt(",
        "exp(": "np.exp(",
        "abs(": "np.abs(",
        "sin(": "np.sin(",
        "cos(": "np.cos(",
        "tan(": "np.tan(",
        "sum(": "np.nansum(",
        "mean(": "np.nanmean(",
        "rms(": "np.nanstd(",
        "std(": "np.nanstd(",
        "var(": "np.nanvar(",
        "diff(": "np.diff(",
        "max(": "np.nanmax(",
        "min(": "np.nanmin(",
        "fft(": "self.fft(",
        "ifft(": "self.ifft(",
<<<<<<< HEAD
=======
        "carrier(": "self.carrier(",
        "ampl(": "self.ampl(",
        "demod(": "self.demod(",
>>>>>>> c3e55590
    }

    def __init__(self, expression: str, definitions: dict = None):
        self.expression = expression
        self.definitions = definitions if definitions is not None else {}

    @property
    @Variable.getter_type_validator
    def value(self):
        """
        Value of the expression
        """

        expression = self.expression

        # carets represent exponents
        expression = expression.replace("^", "**")

        variables = {
            symbol: variable._value for symbol, variable in self.definitions.items()
        }

        for shorthand, longhand in self._functions.items():
            if shorthand in expression:
                expression = expression.replace(shorthand, longhand)

        try:
            all_values = np.concatenate(
                [np.atleast_1d(val).flatten() for val in variables.values()]
            )

            no_nones = None not in all_values
            no_nans = np.nan not in all_values
            no_infs = (np.inf not in all_values) and (-np.inf not in all_values)

            valid_values = no_nones and no_nans and no_infs
            ""
            if valid_values:
                self._value = eval(expression, {**globals(), **variables}, locals())
            else:
                self._value = None

        except Exception as err:
            warnings.warn(
                f"Unable to evaluate expression {self.expression} due to error: {err}"
            )
            self._value = None

        self.last_evaluation = time.time()

        return self._value

<<<<<<< HEAD
    @staticmethod
    def fft(s):
        """shorthand for numpy FFT function"""
        return np.fft.fft(s, norm='forward')

    @staticmethod
    def ifft(s):
        """shorthand for numpy FFT function"""
        return np.fft.ifft(s, norm='forward')
=======
    def __str__(self):
        if len(str(self.value)) < 100:
            return f"Expression({self.expression} = {self.value})"
        elif isinstance(self.value, Array):
            return f"Expression({self.expression} = Array{np.shape(self.value)}"
        else:
            return f"Expression({self.expression} = " \
                   f"{str(self.value)[:50]} ... {str(self.value)[-50:]}"

    # Utility functions for Fourier analysis
    @staticmethod
    def fft(s):
        """Calculate the fast Fourier transform of a signal"""
        return np.fft.fft(s, norm="forward")

    @staticmethod
    def ifft(s):
        """Calculate the inverse fast Fourier transform of a signal"""
        return np.fft.ifft(s, norm="forward")

    @staticmethod
    def _find_carrier(s, dt, f0=0.0, bw=np.inf):
        """Characterize the carrier wave of a signal"""
        fft_s = np.fft.fft(s, norm="forward")
        f = np.fft.fftfreq(len(s), d=dt)

        in_band = (f > f0 - 0.5 * bw) & (f < f0 + 0.5 * bw)

        filt_fft_s = np.abs(in_band * fft_s)

        fc = np.abs(f[filt_fft_s == np.max(filt_fft_s)][0])
        Ac = np.abs(filt_fft_s[filt_fft_s == np.max(filt_fft_s)][0])

        return fc, Ac

    @staticmethod
    def carrier(s, dt, f0=0.0, bw=np.inf):
        """Find the carrier frequency of a signal"""
        return Expression._find_carrier(s, dt, f0=f0, bw=bw)[0]

    @staticmethod
    def ampl(s, dt, f0=0.0, bw=np.inf):
        """Calculate the amplitude of the carrier wave in a signal"""
        return 2 * Expression._find_carrier(s, dt, f0=f0, bw=bw)[1]

    @staticmethod
    def demod(s, dt, f0, bw=np.inf, cycles=np.inf, filt=None):
        """Demodulate an oscillatory signal"""

        if np.isfinite(cycles):
            # Partition signal into segments containing integer number of carrier cycles
            fc = Expression.carrier(s, dt, f0, bw=bw)

            k_cycle = int(1 / (dt * fc))  # number of samples per carrier period

            partitions = np.reshape(s, (-1, cycles * k_cycle))
        else:
            # Demodulate the whole signal
            partitions = np.array([s])

        partitions_demod = np.empty_like(partitions, dtype=np.complex128)

        frequencies = []

        for i, partition in enumerate(partitions):
            # Calculate FFT
            freq = np.fft.fftfreq(len(partition), d=dt)  # frequency values for the FFT
            fft = np.fft.fft(partition)

            # Find principal frequency within the given band about the given frequency
            fft_in_positive_band = np.abs(
                fft * ((freq > f0 - 0.5 * bw) & (freq < f0 + 0.5 * bw))
            )

            where_f0_closest = np.argwhere(
                fft_in_positive_band == np.max(fft_in_positive_band)
            ).flatten()[0]

            frequencies.append(freq[where_f0_closest])

            if np.abs(fft[where_f0_closest]) > 0.0:
                phase = np.log(fft[where_f0_closest]).imag  # Get phase of sinusoid
            else:
                phase = 0.0

            # Construct the demodulated FFT
            fft_demod = np.zeros_like(fft)

            # roll the positive component towards zero and remove phase
            fft_demod += np.roll(fft, -where_f0_closest) * np.exp(-1j * phase)

            # roll the negative component towards zero and remove phase
            fft_demod += np.roll(fft, where_f0_closest) * np.exp(1j * phase)

            # Apply low pass filter
            if filt == "gaussian":
                fft_demod *= np.exp(-(freq**2) / (2 * bw**2))
            if filt == "sinc":
                fft_demod *= np.sinc(freq / bw)
            else:
                fft_demod *= np.abs(freq) < 0.5 * bw

            partitions_demod[i] = np.fft.ifft(fft_demod)

        signal_demod = partitions_demod.flatten()

        return np.abs(signal_demod)
>>>>>>> c3e55590


class Remote(Variable):
    """
    Variable controlled by an experiment (running a server routine) on a
    different process or computer.

    The `server` argument is the IP address and port of the server,
    in the form '(ip address)::(port)'.

    The `alias` argument identifies the particular variable on the server to
    link to. For socket servers, this is simply the name of the variable on
    the server. For Modbus servers, this is the starting address of the
    holding or input register for a read/write or readonly variable,
    respectively. For either set of registers, the starting address is 5*(n-1)
    for the nth variable in the `readwrite` or `readonly` list/dictionary of
    variables in the server routine definition.

    The (optional) `protocol` argument indicates which kind of server to connect
    to. Setting `protocol='modbus'` indicates a Modbus server (controlled by a
    ModbusServer routine on the remote process/computer), and any other value
    or no value indicates a socket server (controlled by a SocketServer
    routine).

    The `settable` argument is required for remote variables on a Modbus server,
    and is not used for a socket server. If `settable` is set to True, then
    the variable value is read from the holding registers (`readwrite`
    variables), otherwise the variable value is read from the input registers
    (`readonly` variables).

    """

    type_map = {
        Toggle: "64bit_uint",
        Boolean: "64bit_uint",
        Integer: "64bit_int",
        Float: "64bit_float",
    }

    def __init__(
        self,
        server: str,
        alias: Union[int, str],
        protocol: str = None,
        settable: bool = False,  # needed for modbus protocol
    ):
        self.server = server
        self.alias = alias
        self.protocol = protocol

        if protocol == "modbus":
            self._client = instruments.ModbusClient(server)
            self._settable = settable

        else:
            server_ip, server_port = server.split("::")

            self._socket = socket.socket(socket.AF_INET, socket.SOCK_STREAM)

            self._socket.connect((server_ip, int(server_port)))

            self.get_settable()
            self.get_type()

    @property
    @Variable.getter_type_validator
    def value(self):
        """
        Value of the remote variable on a server
        """

        if self._type is None:
            self.get_type()

        if self.protocol == "modbus":
            fcode = 3 if self.settable else 4

            type_int = self._client.read(fcode, self.alias + 4, _type="16bit_int")

            _type = {
                0: Boolean,
                1: Toggle,
                2: Integer,
                3: Float,
            }.get(type_int, None)

            if _type is not None:
                self._value = self._client.read(
                    fcode, self.alias, count=4, _type=self.type_map[_type]
                )

        else:
            write_to_socket(self._socket, f"{self.alias} ?")

            response = read_from_socket(self._socket, timeout=60, decode=False)

            try:
                if response is None:
                    self._value = None
                elif b"Error" in response:
                    raise RuntimeError(response.decode().split("Error: ")[-1])
                else:
                    bytes_value = response.split(self.alias.encode() + b" ")[-1].strip()

                    if bytes_value[:5] == b"dlpkl":
                        # pickled quantity, usually an array, list or tuple
                        self._value = dill.loads(bytes_value[5:])
                    else:
                        self._value = recast(
                            bytes_value,
                            to=self._type if self._type is not None else Type,
                        )

            except BaseException as error:
                print(
                    f"Warning: unable to retrieve value of {self.alias} "
                    f'from server at {self.server}; got error "{error}"'
                )

        return self._value

    @value.setter
    @Variable.setter_type_validator
    def value(self, value):
        """
        Set the value of a remote variable
        """

        if self.protocol == "modbus":
            self._client.write(16, self.alias, value, _type=self.type_map[self._type])

        else:
            write_to_socket(self._socket, f"{self.alias} {value}")

            check = read_from_socket(self._socket, timeout=60)

            if check == "" or check is None:
                print(
                    f"Warning: received no response from server at "
                    f"{self.server} while trying to set {self.alias}"
                )
            elif "Error" in check:
                print(
                    f'Warning: got response "{check}" while trying to set '
                    f"{self.alias} on server at {self.server}"
                )
            else:
                try:
                    check_value = recast(check.split(f"{self.alias} ")[1])

                    if value != check_value:
                        print(
                            f"Warning: attempted to set {self.alias} on "
                            f"server at {self.server} to {value} but "
                            f"checked value is {check_value}"
                        )

                except ValueError as val_err:
                    print(
                        f"Warning: unable to check value while setting "
                        f"{self.alias} on server at {self.server}; "
                        f'got error "{val_err}"'
                    )
                except IndexError as ind_err:
                    print(
                        f"Warning: unable to check value while setting "
                        f"{self.alias} on server at {self.server}; "
                        f'got error "{ind_err}"'
                    )

    def __del__(self):
        if self.protocol == "modbus":
            self._client.disconnect()
        else:
            self._socket.shutdown(socket.SHUT_RDWR)
            self._socket.close()

    def get_type(self):
        """Get the data type of the remote variable"""
        write_to_socket(self._socket, f"{self.alias} type?")

        response = read_from_socket(self._socket, timeout=60)

        if response is not None:
            for _type in types.supported:
                if str(_type) in response.split(self.alias)[-1]:
                    self._type = types.supported.get(_type, None)
        else:
            self._type = None

    def get_settable(self):
        """Get settability of remote variable"""
        write_to_socket(self._socket, f"{self.alias} settable?")

        response = read_from_socket(self._socket, timeout=60)
        self._settable = response == f"{self.alias} settable"

    def __str__(self):
        return f"Remote({self.alias}@{self.server} = {self._value})"


class Parameter(Variable):
    """
    Variable whose value is assigned directly by the user or indirectly with a
    routine. An example is a unit conversion factor such as 2.54 cm per inch, a
    numerical constant like pi or a setpoint for a control routine.

    The `parameter` argument is the given value of the parameter.
    """

    _settable = True  #:

    def __init__(self, parameter: Type):
        self.parameter = parameter
        self._value = parameter

        for name, _type in types.supported.items():
            if isinstance(parameter, _type):
                self._type = _type

    @property
    @Variable.getter_type_validator
    def value(self):
        """Value of the parameter"""
        return self._value

    @value.setter
    @Variable.setter_type_validator
    def value(self, value):
        """Set the parameter value"""
        self.parameter = value
        self._value = value

    def __str__(self):
        return f"Parameter({self._value})"


supported = {
    key: value
    for key, value in vars().items()
    if type(value) is type and issubclass(value, Variable)
}<|MERGE_RESOLUTION|>--- conflicted
+++ resolved
@@ -273,7 +273,6 @@
     _functions = {
         "sqrt(": "np.sqrt(",
         "exp(": "np.exp(",
-        "abs(": "np.abs(",
         "sin(": "np.sin(",
         "cos(": "np.cos(",
         "tan(": "np.tan(",
@@ -287,12 +286,9 @@
         "min(": "np.nanmin(",
         "fft(": "self.fft(",
         "ifft(": "self.ifft(",
-<<<<<<< HEAD
-=======
         "carrier(": "self.carrier(",
         "ampl(": "self.ampl(",
         "demod(": "self.demod(",
->>>>>>> c3e55590
     }
 
     def __init__(self, expression: str, definitions: dict = None):
@@ -345,17 +341,6 @@
 
         return self._value
 
-<<<<<<< HEAD
-    @staticmethod
-    def fft(s):
-        """shorthand for numpy FFT function"""
-        return np.fft.fft(s, norm='forward')
-
-    @staticmethod
-    def ifft(s):
-        """shorthand for numpy FFT function"""
-        return np.fft.ifft(s, norm='forward')
-=======
     def __str__(self):
         if len(str(self.value)) < 100:
             return f"Expression({self.expression} = {self.value})"
@@ -463,7 +448,6 @@
         signal_demod = partitions_demod.flatten()
 
         return np.abs(signal_demod)
->>>>>>> c3e55590
 
 
 class Remote(Variable):
