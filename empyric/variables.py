# Experiment variables

import numbers
import socket
import time
import typing
from functools import wraps

import dill
import numpy as np  # used in Expression's eval call

from empyric.collection.instrument import Instrument

from empyric.instruments import ModbusClient
from empyric.tools import write_to_socket, read_from_socket, logger
from empyric.types import supported as supported_types, recast
from empyric.types import Type, Boolean, Float, Integer, Toggle, ON, Array


class Variable:
    """
    Base class representing a specific quantity of interest monitored in an
    experiment.
    """

    _type = None  # the data type of the variable

    #: time since the epoch of last evaluation in seconds, being equal to the
    #: result of `time.time()` being called upon the most recent evaluation of
    #: the `value` property
    last_evaluation = None

    _settable = False  # whether the variable can be set by the user
    _value = None  # last known value of the variable

    _hidden = False  # used by GUIs

    @property
    def type(self):
        """Data type of the variable"""
        return self._type

    @property
    def settable(self):
        """Whether values can be assigned to the variable by the user"""
        return self._settable

    @property
    def value(self):
        """The value of the variable"""
        # overwritten by child classes
        return

    @value.setter
    def value(self, value):
        # overwritten by child classes
        pass

    @staticmethod
    def setter_type_validator(setter):
        """Checks that set value is compatible with variable's type"""

        @wraps(setter)
        def wrapped_setter(self, value):
            if not isinstance(value, Array) and (
                value is None or value == float("nan")
            ):
                self._value = None

            elif self._type is not None:
                setter(self, recast(value, to=self._type))
            else:
                # if type is not explicitly defined upon construction,
                # infer from first set value

                recasted_value = recast(value)

                for _type in supported_types.values():
                    if isinstance(recasted_value, _type):
                        self._type = _type
                        setter(self, recasted_value)

        return wrapped_setter

    @staticmethod
    def getter_type_validator(getter):
        """Checks that get value is compatible with variable's type"""

        @wraps(getter)
        def wrapped_getter(self):
            value = getter(self)

            if not isinstance(value, Array) and (
                value is None or value == float("nan")
            ):
                self._value = None

            elif self._type is not None:
                self._value = recast(value, to=self._type)
            else:
                # if type is not explicitly defined upon construction,
                # infer from first set value

                recasted_value = recast(value)

                for _type in supported_types.values():
                    if isinstance(recasted_value, _type):
                        self._type = _type
                        self._value = recasted_value

            return self._value

        return wrapped_getter

    def __mul__(self, other):
        if isinstance(other, Variable):
            return self._value * other._value
        else:
            return self._value * other

    def __add__(self, other):
        if isinstance(other, Variable):
            return self._value + other._value
        else:
            return self._value + other

    def __sub__(self, other):
        if isinstance(other, Variable):
            return self._value - other._value
        else:
            return self._value - other

    def __bool__(self):
        return bool(self._value)

    def __eq__(self, other):
        if isinstance(other, Variable):
            return self._value == other._value
        else:
            return self._value == other


class Knob(Variable):
    """
    Variable that can be directly controlled by an instrument, such as the
    voltage of a power supply.

    The `instrument` argument specifies which instrument the knob is
    associated with.

    The `knob` argument is the label of the knob on the instrument.

    The optional `lower_limit` and `upper_limit` keyword arguments set the lower and
    upper limits for the knob. If an attempt it made to set a value above/below the
    upper/lower limit, it is set to the upper/lower limit value.

    The optional `multiplier` and `offset` keyword arguments provide a means to affect
    a linear transformation of the raw knob value. Readings from the instrument will
    be multiplied by the `multiplier` and then increased by the `offset`. Set commands
    to the instrument will take the knob value, subtract the `offset` and divide by the
    `multiplier`.
    """

    _settable = True  #:

    def __init__(
        self,
        instrument: Instrument,
        knob: str,
        lower_limit: typing.Union[float, int] = None,
        upper_limit: typing.Union[float, int] = None,
        multiplier: typing.Union[float, int] = 1,
        offset: typing.Union[float, int] = 0,
    ):
        self.instrument = instrument
        self.knob = knob  # name of the knob on instrument
        self.lower_limit = lower_limit
        self.upper_limit = upper_limit
        self.multiplier = multiplier
        self.offset = offset

        # infer type from type hint of first argument of set method
        set_method = getattr(instrument, "set_" + knob.replace(" ", "_"))
        type_hints = typing.get_type_hints(set_method)
        type_hints.pop("return", None)  # exclude return type hint

        if type_hints:
            arg_hints = list(type_hints)
            self._type = type_hints[arg_hints[0]]
        else:
<<<<<<< HEAD
            logger.warning(
                f"Unable to determine data dtype of {knob} on {instrument}; "
                "assuming 64-bit float"
=======
            warnings.warn(
                f"Unable to determine data dtype of {knob} on {instrument}; assuming 64-bit float"
>>>>>>> 8c228cac
            )
            self._type = np.float64

        self._value = None

    @property
    @Variable.getter_type_validator
    def value(self):
        """
        Value of the knob of an instrument
        """

        self._value = self.instrument.get(self.knob)

        if isinstance(self._value, numbers.Number):
            self._value = self.multiplier * self._value + self.offset

        self.last_evaluation = time.time()

        return self._value

    @value.setter
    @Variable.setter_type_validator
    def value(self, value):
        """
        Set an instrument knob to value
        """

        try:

            if self.upper_limit and value > self.upper_limit:
                self.instrument.set(
                    self.knob, (self.upper_limit - self.offset) / self.multiplier
                )
            elif self.lower_limit and value < self.lower_limit:
                self.instrument.set(
                    self.knob, (self.lower_limit - self.offset) / self.multiplier
                )
            else:
                if isinstance(value, numbers.Number):
                    self.instrument.set(
                        self.knob, (value - self.offset) / self.multiplier
                    )
                else:
                    self.instrument.set(self.knob, value)

        except TypeError as type_error:

            logger.warning(str(type_error))

        self._value = self.instrument.__getattribute__(
            self.knob.replace(" ", "_")
        )

        if isinstance(self._value, numbers.Number):
            self._value = self.multiplier * self._value + self.offset

    def __str__(self):
        return f"Knob({self.value})"


class Meter(Variable):
    """
    Variable that is measured by an instrument, such as temperature.

    Some meters can be controlled directly or indirectly through
    an associated (but distinct) knob.

    The `instrument` argument specifies which instrument the meter is
    associated with.

    The `meter` argument is the label of the meter on the instrument.

    The `gate` optional argument is another variable which gates measurements.
    This is useful for situations where indefinitely continuous measurement of
    the meter, as in the usual experiment loop, is not desirable. Generally,
    it should be a variable of integer, boolean or toggle type. When the gate
    variable evaluates to 1/True/On, the meter can be measured. Otherwise,
    attempts to measure the meter will have no effect (`None` is returned).

    The optional `multiplier` and `offset` keyword arguments provide a means to affect
    a linear transformation of the raw meter value. Readings from the instrument will
    be multiplied by the `multiplier` and then increased by the `offset`.
    """

    _settable = False  #:

    def __init__(
        self,
        instrument: Instrument,
        meter: str,
        gate=None,
        multiplier: typing.Union[float, int] = 1,
        offset: typing.Union[float, int] = 0,
    ):
        self.instrument = instrument
        self.meter = meter
        self.multiplier = multiplier
        self.offset = offset

        if gate and isinstance(gate, Variable):
            self.gate = gate
        else:
            self.gate = Parameter(ON)

        self._type = typing.get_type_hints(
            getattr(instrument, "measure_" + meter.replace(" ", "_"))
        ).get("return", np.float64)

        self._value = None

    @property
    @Variable.getter_type_validator
    def value(self):
        """
        Measured value of the meter of an instrument
        """

        if not self.gate.value:
            return None

        self._value = self.instrument.measure(self.meter)

        if isinstance(self._value, numbers.Number):
            self._value = self.multiplier * self._value + self.offset

        self.last_evaluation = time.time()

        return self._value

    def __str__(self):
        return f"Meter({self.value})"


class Expression(Variable):
    """
    Variable that is calculated based on other variables of the experiment

    For example, the output power of a power supply could be recorded as an
    expression, where voltage is a knob and current is a meter:
    power = voltage * current.

    The `expression` argument is a string that can be evaluated by the Python
    interpreter, replacing symbols with the values of variables according to
    the `definitions` argument.

    The `definitions` argument is a dictionary mapping symbols in the
    `expression` argument to variables.
    """

    _settable = False  #:

    # shorthand terms for common functions
    # TODO consolidate these functions in a separate module
    _functions = {
        "sqrt(": "np.sqrt(",
        "exp(": "np.exp(",
        "sin(": "np.sin(",
        "cos(": "np.cos(",
        "tan(": "np.tan(",
        "sum(": "np.nansum(",
        "mean(": "np.nanmean(",
        "rms(": "np.nanstd(",
        "std(": "np.nanstd(",
        "var(": "np.nanvar(",
        "diff(": "np.diff(",
        "max(": "np.nanmax(",
        "min(": "np.nanmin(",
        "fft(": "self.fft(",
        "ifft(": "self.ifft(",
        "carrier(": "self.carrier(",
        "ampl(": "self.ampl(",
        "demod(": "self.demod(",
    }

    def __init__(self, expression: str, definitions: dict = None):
        self.expression = expression
        self.definitions = definitions if definitions is not None else {}

    @property
    @Variable.getter_type_validator
    def value(self):
        """
        Value of the expression
        """

        expression = self.expression

        logger.info(f'Evaluating expression {expression}')

        # carets represent exponents
        expression = expression.replace("^", "**")

        variables = {
            symbol: variable._value for symbol, variable in self.definitions.items()
        }

        for shorthand, longhand in self._functions.items():
            if shorthand in expression:
                expression = expression.replace(shorthand, longhand)

        try:
            all_values = np.concatenate(
                [np.atleast_1d(val).flatten() for val in variables.values()]
            )

            no_nones = None not in all_values
            no_nans = np.nan not in all_values
            no_infs = (np.inf not in all_values) and (-np.inf not in all_values)

            valid_values = no_nones and no_nans and no_infs

            if valid_values:
                self._value = eval(expression, {**globals(), **variables}, locals())
            else:

                log_str = (
                    f"Dependencies for {expression} contain invalid values: "
                )

                for name, value in variables.items():

                    if value is None:
                        log_str += f"\n{name} = None"
                    elif np.isnan(value):
                        log_str += f"\n{name} = NaN"
                    elif np.isinf(value):
                        log_str += f"\n{name} = +/-Inf"

                logger.info(log_str)

                self._value = None

        except Exception as err:

            logger.warning(
                f"Unable to evaluate expression {self.expression} due to error: {err}"
            )

            self._value = None

        self.last_evaluation = time.time()

        return self._value

    def __str__(self):
        if len(str(self.value)) < 100:  # first call to value evaluates expression
            return f"Expression({self.expression} = {self._value})"
        elif isinstance(self._value, Array):
            return f"Expression({self.expression} = Array{np.shape(self._value)}"
        else:
            return (
                f"Expression({self.expression} = "
                f"{str(self._value)[:50]} ... {str(self._value)[-50:]}"
            )

    # Utility functions for Fourier analysis
    @staticmethod
    def fft(s):
        """Calculate the fast Fourier transform of a signal"""
        return np.fft.fft(s, norm="forward")

    @staticmethod
    def ifft(s):
        """Calculate the inverse fast Fourier transform of a signal"""
        return np.fft.ifft(s, norm="forward")

    @staticmethod
    def _find_carrier(s, dt, f0=0.0, bw=np.inf):
        """Characterize the carrier wave of a signal"""
        fft_s = np.fft.fft(s, norm="forward")
        f = np.fft.fftfreq(len(s), d=dt)

        in_band = (f > f0 - 0.5 * bw) & (f < f0 + 0.5 * bw)

        filt_fft_s = np.abs(in_band * fft_s)

        fc = np.abs(f[filt_fft_s == np.max(filt_fft_s)][0])
        Ac = np.abs(filt_fft_s[filt_fft_s == np.max(filt_fft_s)][0])

        return fc, Ac

    @staticmethod
    def carrier(s, dt, f0=0.0, bw=np.inf):
        """Find the carrier frequency of a signal"""
        return Expression._find_carrier(s, dt, f0=f0, bw=bw)[0]

    @staticmethod
    def ampl(s, dt, f0=0.0, bw=np.inf):
        """Calculate the amplitude of the carrier wave in a signal"""
        return 2 * Expression._find_carrier(s, dt, f0=f0, bw=bw)[1]

    @staticmethod
    def demod(s, dt, f0, bw=np.inf, cycles=np.inf, filt=None):
        """Demodulate an oscillatory signal"""

        if np.isfinite(cycles):
            # Partition signal into segments containing integer number of carrier cycles
            fc = Expression.carrier(s, dt, f0, bw=bw)  # get carrier frequency

            k_partition = int(cycles / (dt * fc))  # number of samples per partition

            n_parts = int(len(s) / k_partition) + 1

            s_padded = np.concatenate([s, np.zeros(n_parts * k_partition - len(s))])

            partitions = np.reshape(s_padded, (n_parts, k_partition))
        else:
            # Demodulate the whole signal

            n_parts = 1
            k_partition = len(s)

            partitions = np.array([s])

        partitions_demod = np.empty_like(partitions, dtype=np.complex128)

        for i, partition in enumerate(partitions):
            # Calculate FFT
            freq = np.fft.fftfreq(k_partition, d=dt)  # frequency values for the FFT
            fft = np.fft.fft(partition)

            # Find principal frequency within the given band about the given frequency
            fft_in_positive_band = np.abs(
                fft * ((freq > f0 - 0.5 * bw) & (freq < f0 + 0.5 * bw))
            )

            where_f0_closest = np.argwhere(
                fft_in_positive_band == np.max(fft_in_positive_band)
            ).flatten()[0]

            if np.abs(fft[where_f0_closest]) > 0.0:
                phase = np.log(fft[where_f0_closest]).imag  # Get phase of sinusoid
            else:
                phase = 0.0

            # Construct the demodulated FFT
            fft_demod = np.zeros_like(fft)

            # roll the positive component towards zero and remove phase
            fft_demod += np.roll(fft, -where_f0_closest) * np.exp(-1j * phase)

            # roll the negative component towards zero and remove phase
            fft_demod += np.roll(fft, where_f0_closest) * np.exp(1j * phase)

            # Apply low pass filter
            if filt == "gaussian":
                fft_demod *= np.exp(-(freq**2) / (2 * bw**2))
            if filt == "sinc":
                fft_demod *= np.sinc(freq / bw)
            else:
                fft_demod *= np.abs(freq) < 0.5 * bw

            partitions_demod[i] = np.fft.ifft(fft_demod)

        signal_demod = partitions_demod.flatten()

        return np.abs(signal_demod)


class Remote(Variable):
    """
    Variable controlled by an experiment (running a server routine) on a
    different process or computer.

    The `server` argument is the IP address and port of the server,
    in the form '(ip address)::(port)'.

    The `alias` argument identifies the particular variable on the server to
    link to. For socket servers, this is simply the name of the variable on
    the server. For Modbus servers, this is the starting address of the
    holding or input register for a read/write or readonly variable,
    respectively. For either set of registers, the starting address is 5*(n-1)
    for the nth variable in the `knobs` or `meters` of variables in the server routine
    definition.

    The (optional) `protocol` argument indicates which kind of server to connect
    to. Setting `protocol='modbus'` indicates a Modbus server (controlled by a
    ModbusServer routine on the remote process/computer), and any other value
    or no value indicates a socket server (controlled by a SocketServer
    routine).

    The `settable` argument is required for remote variables on a Modbus server,
    and is not used for a socket server. If `settable` is set to True, then
    the variable value is read from the holding registers (`knobs`), otherwise the
    variable value is read from the input registers (`meters`).

    The optional `multiplier` and `offset` keyword arguments provide a means to affect
    a linear transformation of the raw variable value. Readings from the instrument will
    be multiplied by the `multiplier` and then increased by the `offset`. Set commands
    to the server will take the variable value, subtract the `offset` and divide by the
    `multiplier`.
    """

    type_map = {
        Toggle: "64bit_uint",
        Boolean: "64bit_uint",
        Integer: "64bit_int",
        Float: "64bit_float",
    }

    def __init__(
        self,
        server: str,
        alias: typing.Union[int, str],
        protocol: str = None,
        settable: bool = False,  # needed for modbus protocol
        lower_limit: typing.Union[float, int] = None,
        upper_limit: typing.Union[float, int] = None,
        multiplier: typing.Union[float, int] = 1,
        offset: typing.Union[float, int] = 0,
    ):
        self.server = server
        self.alias = alias
        self.protocol = protocol
        self.lower_limit = lower_limit
        self.upper_limit = upper_limit
        self.multiplier = multiplier
        self.offset = offset

        if protocol == "modbus":
            self._client = ModbusClient(server)
            self._settable = settable

        else:
            server_ip, server_port = server.split("::")

            self._socket = socket.socket(socket.AF_INET, socket.SOCK_STREAM)

            self._socket.connect((server_ip, int(server_port)))

            self.get_settable()
            self.get_type()

    @property
    @Variable.getter_type_validator
    def value(self):
        """
        Value of the remote variable on a server
        """

        if self._type is None:
            self.get_type()

        if self.protocol == "modbus":
            fcode = 3 if self.settable else 4

            if self._type is not None:

                logger.info(
                    f'Retrieving value of type {self._type} '
                    f'starting at register {self.alias}'
                    f'from Modbus server at {self.server}...'
                )

                self._value = self._client.read(
                    fcode, self.alias, count=4, _type=self.type_map[self._type]
                )

                logger.info(
                    f'Value retrieved starting at register {self.alias} '
                    f'from Modbus server at {self.server} is {self._value}'
                )

        else:
            write_to_socket(self._socket, f"{self.alias} ?")

            logger.info(
                f'Retrieving value of type {self._type} '
                f'with alias {self.alias}'
                f'from socket server at {self.server}...'
            )

            response = read_from_socket(self._socket, timeout=60, decode=False)

            try:
                if response is None:
                    self._value = None
                elif b"Error" in response:
                    raise RuntimeError(response.decode().split("Error: ")[-1])
                else:
                    bytes_value = response.split(self.alias.encode() + b" ")[-1].strip()

                    if bytes_value[:5] == b"dlpkl":
                        # pickled quantity, usually an array, list or tuple
                        self._value = dill.loads(bytes_value[5:])
                    else:
                        self._value = recast(
                            bytes_value,
                            to=self._type if self._type is not None else Type,
                        )

                logger.info(
                    f'Value with alias {self.alias} retrieved '
                    f'from socket server at {self.server} is {self._value}'
                )

            except BaseException as error:
                logger.warning(
                    f"Unable to retrieve value of {self.alias} "
                    f'from server at {self.server}; got error "{error}"'
                )

        if isinstance(self._value, numbers.Number):
            self._value = self.multiplier * self._value + self.offset

        return self._value

    @value.setter
    @Variable.setter_type_validator
    def value(self, value):
        """
        Set the value of a remote variable
        """

        if isinstance(value, np.integer):
            value = (value - int(self.offset)) // int(self.multiplier)
        elif isinstance(value, np.floating):
            value = (value - self.offset) / self.multiplier

        if self.protocol == "modbus":

            logger.info(
                f'Writing value {value} to variable starting at register {self.alias}'
                f'on Modbus server at {self.server}...'
            )

            self._client.write(16, self.alias, value, _type=self.type_map[self._type])

        else:

            logger.info(
                f'Writing value {value} to variable with alias {self.alias} '
                f'on socket server at {self.server}...'
            )

            write_to_socket(self._socket, f"{self.alias} {value}")

            check = read_from_socket(self._socket, timeout=60)

            if check == "" or check is None:
                logger.warning(
                    f"Received no response from server at "
                    f"{self.server} while trying to set {self.alias}"
                )
            elif "Error" in check:
                logger.warning(
                    f'Got response "{check}" while trying to set '
                    f"{self.alias} on server at {self.server}"
                )
            else:
                try:
                    check_value = recast(check.split(f"{self.alias} ")[1])

                    if value != check_value:
                        logger.warning(
                            f"Attempted to set {self.alias} on "
                            f"server at {self.server} to {value} but "
                            f"checked value is {check_value}"
                        )

                except ValueError as val_err:
                    logger.warning(
                        f"Unable to check value while setting "
                        f"{self.alias} on server at {self.server}; "
                        f'got error "{val_err}"'
                    )
                except IndexError as ind_err:
                    logger.warning(
                        f"Unable to check value while setting "
                        f"{self.alias} on server at {self.server}; "
                        f'got error "{ind_err}"'
                    )

    def __del__(self):
        if self.protocol == "modbus":
            self._client.disconnect()
        else:
            self._socket.shutdown(socket.SHUT_RDWR)
            self._socket.close()

    def get_type(self):
        """Get the data type of the remote variable"""

        if self.protocol == "modbus":

            logger.info(
                f'Getting data type of variable starting at register {self.alias}'
                f'on Modbus server at {self.server}...'
            )

            fcode = 3 if self.settable else 4

            type_int = self._client.read(fcode, self.alias + 4, _type="16bit_int")

            self._type = {
                0: Boolean,
                1: Toggle,
                2: Integer,
                3: Float,
            }.get(type_int, None)

            logger.info(
                f'Data type of variable starting at register {self.alias} '
                f'on Modbus server at {self.server} is {self._type}'
            )

        else:

            logger.info(
                f'Getting data type of variable with alias {self.alias}'
                f'on socket server at {self.server}...'
            )

            write_to_socket(self._socket, f"{self.alias} type?")

            response = read_from_socket(self._socket, timeout=60)

            if response is not None:
                for _type in supported_types:
                    if str(_type) in response.split(self.alias)[-1]:
                        self._type = supported_types.get(_type, None)
            else:
                self._type = None

            logger.info(
                f'Data type of variable with alias {self.alias} '
                f'on socket server at {self.server} is {self._type}'
            )

    def get_settable(self):
        """Get settability of remote variable"""
        write_to_socket(self._socket, f"{self.alias} settable?")

        response = read_from_socket(self._socket, timeout=60)
        self._settable = response == f"{self.alias} settable"

    def __str__(self):
        return f"Remote({self.alias}@{self.server} = {self.value})"


class Parameter(Variable):
    """
    Variable whose value is assigned directly by the user or indirectly with a
    routine. An example is a unit conversion factor such as 2.54 cm per inch, a
    numerical constant like pi or a setpoint for a control routine.

    The `parameter` argument is the given value of the parameter.
    """

    _settable = True  #:

    def __init__(
            self, parameter: typing.Union[float, int, bool, str, Toggle, np.ndarray]
    ):
        self._value = recast(parameter)

        for name, _type in supported_types.items():
            if isinstance(self._value, _type):

                self._type = _type

                logger.info(
                    f'Setting data type of parameter {self._value} to {self._type}'
                )

    @property
    @Variable.getter_type_validator
    def value(self):
        """Value of the parameter"""
        return self._value

    @value.setter
    @Variable.setter_type_validator
    def value(self, value):
        """Set the parameter value"""
        self._value = value

    def __str__(self):
        return f"Parameter({self.value})"


supported = {
    key: value
    for key, value in vars().items()
    if type(value) is type and issubclass(value, Variable)
}<|MERGE_RESOLUTION|>--- conflicted
+++ resolved
@@ -188,15 +188,12 @@
             arg_hints = list(type_hints)
             self._type = type_hints[arg_hints[0]]
         else:
-<<<<<<< HEAD
+
             logger.warning(
                 f"Unable to determine data dtype of {knob} on {instrument}; "
                 "assuming 64-bit float"
-=======
-            warnings.warn(
-                f"Unable to determine data dtype of {knob} on {instrument}; assuming 64-bit float"
->>>>>>> 8c228cac
-            )
+            )
+
             self._type = np.float64
 
         self._value = None
