import asyncio
import importlib
import socket
import time
import re
<<<<<<< HEAD
from asyncio import Lock
=======

from threading import Lock
>>>>>>> 65a8154f

import numpy as np

from empyric.tools import read_from_socket, write_to_socket, logger


def chaperone(method):
    """
    Wraps all write, read and query methods of the adapters; monitors and
    handles communication issues.

    :param method: (coroutine) adapter method to be wrapped
    :return: (coroutine) wrapped adapter method
    """

<<<<<<< HEAD
    async def wrapped_method(self, *args, validator=None, **kwargs):
        if not self.connected:
            raise AdapterError(
                "Adapter is not connected for instrument "
                f"at address {self.instrument.address}"
            )

        async with self.lock:

            traceback = None

            reconnects = 0
=======
    def wrapped_method(self, *args, validator=None, **kwargs):
        self.lock.acquire()

        traceback = None
>>>>>>> 65a8154f

            while reconnects < self.max_reconnects:
                if not self.connected:

                    logger.debug(
                        f'Connecting to {self.instrument.name} '
                        f'at {self.instrument.address}'
                    )

<<<<<<< HEAD
                    await asyncio.sleep(self.delay)
                    self.connect()
                    reconnects += 1
=======
                time.sleep(self.delay * reconnects)

                try:
                    self.connect()
                except Exception as exception:
                    traceback = exception.__traceback__

                    logger.error(
                        f"Encountered '{exception}' while trying "
                        f"to connect to {self.instrument.name}"
                    )

                    continue

                reconnects += 1
>>>>>>> 65a8154f

                attempts = 0

                while attempts < self.max_attempts:
                    try:

                        logger.debug(
                            f'Communicating with {self.instrument.name} '
                            f'at {self.instrument.address}: {method}({args})'
                        )

                        response = await method(self, *args, **kwargs)

                        if validator and not validator(response):
                            if hasattr(response, "__len__") and len(response) > 100:
                                response = str(response[:50]) + "..." + str(response[-50:])

                            raise ValueError(
                                f"invalid response, {response}, "
                                f"from {method.__name__} method"
                            )

<<<<<<< HEAD
                        elif attempts > 0 or reconnects > 0:
                            print("Resolved")
=======
                    elif attempts > 0 or reconnects > 0:
                        logger.info(
                            f"Communication issue with {self.instrument.name} "
                            "is resolved"
                        )

                    # Successful communication
>>>>>>> 65a8154f

                        logger.debug(
                            f'Communication with {self.instrument.name} '
                            f'at {self.instrument.address} successful '
                            f'with response: {response}'
                        )

                        self.lock.release()
                        return response

                    except Exception as exception:
                        traceback = exception.__traceback__

<<<<<<< HEAD
                        logger.warning(
                            f"Encountered '{exception}' while trying "
                            f"to talk to {self.instrument.name}"
                        )
=======

                    logger.error(
                        f"Encountered '{exception}' while trying "
                        f"to talk to {self.instrument.name}"
                    )
>>>>>>> 65a8154f

                        attempts += 1

                # getting here means attempts have maxed out;
                # disconnect adapter and potentially reconnect on next iteration

                logger.debug(
                    f'Disconnecting from {self.instrument.name} '
                    f'at {self.instrument.address}'
                )

                self.disconnect()

        # Getting here means that both attempts and reconnects have been maxed out
<<<<<<< HEAD
=======
        # and the communication was unsuccessful
        self.lock.release()
>>>>>>> 65a8154f

        raise AdapterError(
            f"Unable to communicate with {self.instrument.name}! "
            f"(after {attempts} attempts & {reconnects} reconnects)"
        ).with_traceback(traceback)

    wrapped_method.__doc__ = method.__doc__  # keep method doc string

    return wrapped_method


class AdapterError(ConnectionError):
    pass


class Adapter:
    """
    Base class for all adapters
    """

    #: Maximum number of attempts to read from a port/channel,
    # in the event of a communication error
    max_attempts = 3

    #: Maximum number of times to try to reset communications,
    # in the event of a communication error
    max_reconnects = 1

    kwargs = []

    # Library used by adapter; overwritten in children classes.
    lib = "python"

    # If upon instantiation no valid library is found for adapter, raise
    # AdapterError with the following message; overwritten in children classes.
    no_lib_msg = "no valid library found for adapter; " "check library installation"

    delay = 0.1  # delay between successive communication attempts

    def __init__(self, instrument, **kwargs):
        if self.lib is None:
            # determined by class attribute `lib`
            raise AdapterError(self.no_lib_msg)

        # general parameters
        self.instrument = instrument
        self.backend = None
        self.connected = False
        self.repeats = 0
        self.reconnects = 0

        for key, value in kwargs.items():
            self.__setattr__(key, value)

        self.connect()

        self.instrument.adapter = self

        # This lock is used by the chaperone wrapper function to prevent
        # cross-talk from different threads. Each time an adapter's write, read
        # or query methods is called, the lock is acquired and then released
        # when the transaction is complete.
        self.lock = Lock()

    def __del__(self):
        # Try to cleanly close communications when adapters are deleted
        if hasattr(self, "connected") and self.connected:
            try:
                self.disconnect()
            except BaseException as err:
                print(f"Error while disconnecting {self.instrument.name}:", err)
                pass

    # All methods below should be overwritten in child class definitions

    def __repr__(self):
        return "Adapter"

    def connect(self):
        """
        Establishes communications with the instrument through the appropriate
        backend.
        """
        self.connected = True

    @chaperone
    async def write(self, *args, validator=None, **kwargs):
        """
        Write a command.

        :param args: any arguments for the write method
        :param validator: (callable) function that returns True if its input
                          looks right or False if it does not
        :param kwargs: any keyword arguments for the write method

        :return: (str) literal 'Success' if write operation is successful
        """

        if hasattr(self, "_write"):
            return self._write(*args, **kwargs)
        else:
            raise AttributeError(self.__name__ + " adapter has no _write method")

    @chaperone
    async def read(self, *args, validator=None, **kwargs):
        """
        Read an awaiting message.

        :param args: any arguments for the read method
        :param validator: (callable) function that returns True if its input
                          looks right or False if it does not
        :param kwargs: any keyword arguments for the read method

        :return: instrument response
        """

        if hasattr(self, "_read"):
            return self._read(*args, **kwargs)
        else:
            raise AttributeError(self.__name__ + " adapter has no _read method")

    @chaperone
    async def query(self, *args, validator=None, **kwargs):
        """
        Submit a query.

        :param args: any arguments for the query method
        :param validator: (callable) function that returns True if its input
                          looks right or False if it does not
        :param kwargs: any keyword arguments for the query method

        :return: instrument response
        """

        if hasattr(self, "_query"):
            return self._query(*args, **kwargs)
        else:
            raise AttributeError(self.__name__ + " adapter has no _query method")

    def disconnect(self):
        """
        Close communication port/channel.

        Every ``disconnect`` method should set the ``connected`` attribute to
        ``False`` in order for the ``chaperone`` wrapper to work correctly.
        """
        self.connected = False


class Serial(Adapter):
    """
    Handles communications with serial instruments through either PyVISA or
    PySerial. If both are installed, it defaults to PyVISA.
    """

    baud_rate = 9600
    timeout = 0.1
    delay = 0.1
    parity = "N"
    stop_bits = 1
    read_termination = "\n"
    write_termination = "\r"

    kwargs = [
        "baud_rate",
        "timeout",
        "delay",
        "byte_size",
        "parity",
        "stop_bits",
    ]

    # Get serial library
    if importlib.util.find_spec("pyvisa"):
        lib = "pyvisa"
    elif importlib.util.find_spec("serial"):
        lib = "pyserial"
    else:
        lib = None

    no_lib_msg = (
        "No serial library was found! " "Please install either PySerial or PyVISA."
    )

    def connect(self):
        # First try connecting with PyVISA
        if self.lib == "pyvisa":
            if "COM" in self.instrument.address:
                com_port = int(re.search("\d+", self.instrument.address)[0])

                print(
                    "PyVISA is the serial communications backend; reformatting "
                    f"PySerial style address '{self.instrument.address}' to "
                    f"'ASRL{com_port}::INSTR'"
                )

                self.instrument.address = f"ASRL{com_port}::INSTR"

            pyvisa = importlib.import_module("pyvisa")

            self.backend = pyvisa.ResourceManager().open_resource(
                self.instrument.address,
                baud_rate=self.baud_rate,
                stop_bits=pyvisa.constants.StopBits(int(self.stop_bits * 10)),
                parity={
                    "N": pyvisa.constants.Parity(0),  # none
                    "O": pyvisa.constants.Parity(1),  # odd
                    "E": pyvisa.constants.Parity(2),  # even
                    "M": pyvisa.constants.Parity(3),  # mark
                    "S": pyvisa.constants.Parity(4),  # space
                }[self.parity],
                timeout=1000 * self.timeout,  # timeout argument is in milliseconds
                write_termination=self.write_termination,
                read_termination=self.read_termination,
            )

        # Then try connecting with PySerial
        elif self.lib == "pyserial":
            if "ASRL" in self.instrument.address:
                com_port = int(re.search("\d+", self.instrument.address)[0])

                print(
                    f"PySerial is the serial communications backend; reformatting "
                    f"PyVISA style address '{self.instrument.address}' to "
                    f"'COM{com_port}'"
                )

                self.instrument.address = f"COM{com_port}"

            serial = importlib.import_module("serial")

            self.backend = serial.Serial(
                port=self.instrument.address,
                baudrate=self.baud_rate,
                stopbits=self.stop_bits,
                parity=self.parity,
                timeout=self.timeout,
            )

        else:
            raise AdapterError(f"invalid library specification, {self.lib}")

        self.connected = True

    def _write(self, message):
        if self.lib == "pyvisa":
            self.backend.write(message)
        elif self.lib == "pyserial":
            self.backend.write((message + self.write_termination).encode())

        return "Success"

    def _read(self, bytes=None, until=None, decode=True):
        if self.lib == "pyvisa":
            if bytes:
                response = self.backend.read_bytes(bytes)
            else:
                return self.backend.read_raw()  # decoded below

        elif self.lib == "pyserial":
            if bytes:
                response = self.backend.read(bytes)
            elif until:
                response = self.backend.read_until(until)
            else:
                response = self.backend.read_until(self.read_termination.encode())

        else:
            response = b""

        if decode:
            response = response.decode().strip()

        return response

    def _query(self, question, bytes=None, until=None, decode=True):
        self._write(question)
        time.sleep(self.delay)
        return self._read(bytes=bytes, until=until, decode=decode)

    def disconnect(self):
        if self.lib == "pyvisa":
            IOerror = importlib.import_module("pyvisa").errors.VisaIOError

            try:
                self.backend.clear()
            except IOerror:
                pass

        elif self.lib == "pyserial":
            self.backend.reset_input_buffer()
            self.backend.reset_output_buffer()

        self.backend.close()

        self.connected = False

    def __repr__(self):
        return "Serial"

    @classmethod
    def list(cls):
        """
        List all connected serial devices

        :param verbose: (bool) if True, list of devices will be printed
                        (defaults to True).

        :return: (list of str) List of connected serial devices
        """

        if cls.lib == "pyvisa":
            pyvisa = importlib.import_module("pyvisa")
            resource_manager = pyvisa.ResourceManager()

            devices = resource_manager.list_resources()

        elif cls.lib == "pyserial":
            list_ports = importlib.import_module("serial.tools.list_ports").comports

            devices = [port.device for port in list_ports()]

        else:
            raise AdapterError(cls.no_lib_msg)

        return devices

    @classmethod
    def locate(cls):
        """
        Determine the address of a serial instrument via the
        "unplug-it-then-plug-it-back-in" method.

        :return: None (address is printed to console)
        """

        input("Press enter when the instrument is disconnected")

        other_devices = Serial.list()

        input("Press enter when the instrument is connected")

        all_devices = Serial.list()

        try:
            instrument_address = [
                device for device in all_devices if device not in other_devices
            ][0]

            print(f"Address: {instrument_address}\n")

        except IndexError:
            print("Instrument not found!\n")

        again = "y" in input("Try again? [y/n]").lower()
        if again:
            Serial.locate()

    @property
    def in_waiting(self):

        if self.lib == "pyserial":
            return self.backend.in_waiting
        elif self.lib == "pyvisa":
            return self.backend.bytes_in_buffer


class GPIB(Adapter):
    """
    Handles communications with GPIB instruments through either PyVISA,
    LinuxGPIB (if OS is Linux) for most GPIB-USB controllers (defaults to
    PyVISA, if installed). For Prologix GPIB-USB adapter units, this adapter
    uses PySerial to facilitate communications.
    """

    # Enumerated timeout values (in seconds) allowed by the Linux-GPIB backend
    linux_gpib_timeouts = {
        0: None,
        1: 10e-6,
        2: 30e-6,
        3: 100e-6,
        4: 300e-6,
        5: 1e-3,
        6: 3e-3,
        7: 10e-3,
        8: 30e-3,
        9: 100e-3,
        10: 300e-3,
        11: 1,
        12: 3,
        13: 10,
        14: 30,
        15: 100,
        16: 300,
        17: 1000,
    }

    kwargs = ["prologix_address"]

    prologix_address = None
    prologix_controllers = {}

    delay = 0.05
    _timeout = None

    # Get GPIB library
    if importlib.util.find_spec("pyvisa"):
        lib = "pyvisa"
    elif importlib.util.find_spec("gpib_ctypes"):
        lib = "linux-gpib"
    else:
        if importlib.util.find_spec("serial"):
            lib = "prologix-gpib"

    no_lib_msg = (
        "No valid library found for GPIB adapters!"
        "Please install PyVISA (with GPIB drivers), Linux-GPIB, or"
        "use a Prologix GPIB-USB or GPIB-ETHERNET adapter "
        "(requires PySerial)"
    )

    def __init__(self, instrument, **kwargs):
        super().__init__(instrument, **kwargs)
        self._descr = None

    @property
    def timeout(self):
        return self._timeout

    @timeout.setter
    def timeout(self, timeout):
        if self.connected:
            if self.lib == "pyvisa" or self.lib == "prologix-gpib":
                # pyvisa records timeouts in milliseconds
                if timeout is None:
                    self.backend.timeout = None
                else:
                    self.backend.timeout = timeout * 1000
                self._timeout = timeout
            elif self.lib == "linux-gpib":
                self._timeout = self._linux_gpib_set_timeout(timeout)
        else:
            self._timeout = None

    def connect(self):
        if self.prologix_address is not None:
            self.lib = "prologix-gpib"

        if self.lib == "pyvisa":
            visa = importlib.import_module("pyvisa")

            manager = visa.ResourceManager()

            full_address = None
            for address in manager.list_resources():
                instrument_address = str(self.instrument.address)

                address_format = "GPIB[0-9]::" + instrument_address + "::INSTR"

                address_match = re.match(address_format, address)

                if address_match:
                    full_address = address

            if full_address:
                self.backend = manager.open_resource(full_address)
            else:
                AdapterError(
                    "GPIB device at address " f"{self.instrument.address} not found!"
                )

        elif self.lib == "linux-gpib":
            self.backend = importlib.import_module("gpib")

            self._descr = self.backend.dev(0, self.instrument.address, 0, 9, 1, 0)

        elif self.lib == "prologix-gpib":
            if self.prologix_address is None:
                raise AdapterError(
                    "trying to connect to Prologix GPIB adapter but no address "
                    "was provided (prologix_address argument was not set); "
                    "must be either an IP address (for Prologix GPIB-LAN) or "
                    "serial port (for Prologix GPIB-USB)"
                )

            if self.prologix_address in GPIB.prologix_controllers:
                self.backend = GPIB.prologix_controllers[self.prologix_address]
            else:
                if re.match("\d+\.\d+\.\d+\.\d+", self.prologix_address):
                    self.backend = PrologixGPIBLAN(self.prologix_address)
                else:
                    self.backend = PrologixGPIBUSB(self.prologix_address)

                GPIB.prologix_controllers[self.prologix_address] = self.backend

            if self.instrument.address not in self.backend.devices:
                self.backend.devices.append(self.instrument.address)

        else:
            raise AdapterError(
                f"invalid library specification; options are 'pyvisa', "
                f"'linux-gpib' or 'prologix-gpib'. If using a Prologix GPIB "
                "adapter, its 'prologix address' argument must be specified"
            )

        self.connected = True

    def _write(self, message):
        if self.lib == "pyvisa":
            self.backend.write(message)
        elif self.lib == "linux-gpib":
            self.backend.write(self._descr, message)
        elif self.lib == "prologix-gpib":
            self.backend.write(message, address=self.instrument.address)

        return "Success"

    def _read(self, bytes=1024):
        if self.lib == "pyvisa":
            return self.backend.read()
        elif self.lib == "linux-gpib":
            return self.backend.read(self._descr, bytes).decode()
        elif self.lib == "prologix-gpib":
            return self.backend.read(address=self.instrument.address)

    def _query(self, question):
        self._write(question)
        time.sleep(self.delay)
        return self._read()

    def _linux_gpib_set_timeout(self, timeout):
        if timeout is None:
            self.backend.timeout(self.descr, 0)
            return None
        else:
            for index, allowed_timeout in self.linux_gpib_timeouts.items()[1:]:
                if allowed_timeout >= timeout:
                    self.backend.timeout(self.descr, index)
                    break

            return allowed_timeout

    def disconnect(self):
        if self.lib == "pyvisa":
            self.backend.clear()
            self.backend.close()
        elif self.lib == "linux-gpib":
            self.backend.clear(self._descr)
            self.backend.close(self._descr)
        elif self.lib == "prologix-gpib":
            # clear the instrument buffers
            self.backend.write(
                "clr", to_controller=True, address=self.instrument.address
            )

            # return instrument to local control
            self.backend.write("loc", to_controller=True)

            # unlink device from controller
            self.backend.devices.remove(self.instrument.address)

            # if no more devices are connected to the controller, close it
            if len(self.backend.devices) == 0:
                self.backend.close()
                GPIB.prologix_controllers.pop(self.prologix_address)

        self.connected = False

    def __repr__(self):
        return "GPIB"


class PrologixGPIBUSB:
    """
    Wraps serial communications with the Prologix GPIB-USB adapter unit.
    """

    @property
    def timeout(self):
        return self.serial_port.timeout

    @timeout.setter
    def timeout(self, timeout):
        self.serial_port.timeout = timeout

    def __init__(self, port):
        try:
            serial = importlib.import_module("serial")
        except ImportError:
            raise AdapterError(
                "Please install the PySerial library "
                "to connect a Prologix GPIB-USB adapter."
            )

        self.serial_port = serial.Serial(port=port, timeout=1)

        # set adapter to "controller" mode
        self.write("mode 1", to_controller=True)

        # instruments talk only when requested to
        self.write("auto 0", to_controller=True)

        # set timeout to 0.5 seconds
        self.write("read_tmo_ms 500", to_controller=True)

        # Do not append CR or LF to messages
        self.write("eos 3", to_controller=True)

        # Assert EOI with last byte to indicate end of data
        self.write("eoi 1", to_controller=True)

        # Append CR to responses from instruments to indicate message
        # termination
        self.write("eot_char 13", to_controller=True)
        self.write("eot_enable 1", to_controller=True)

        self.address = None
        self.devices = []

    def write(self, message, to_controller=False, address=None):
        if address and address != self.address:
            self.write(f"addr {address}", to_controller=True)
            self.address = address

            if address not in self.devices:
                self.devices.append(address)

        proper_message = message.encode() + b"\r"

        if to_controller:
            proper_message = b"++" + proper_message

        self.serial_port.write(proper_message)

        return "Success"

    def read(self, from_controller=False, address=None):
        if address and address != self.address:
            self.write(f"addr {address}", to_controller=True)
            self.address = address

            if address not in self.devices:
                self.devices.append(address)

        if not from_controller:
            self.write(f"read eoi", to_controller=True)

        response = self.serial_port.read_until(b"\r").decode().strip()

        return response

    def close(self):
        self.serial_port.close()


class PrologixGPIBLAN:
    """
    Wraps serial communications with the Prologix GPIB-ETHERNET adapter unit.

    The IP address of the adapter unit can be found with Prologix's Netfinder
    utility and GPIB configuration can be modified with Prologix's GPIB
    Configurator.
    """

    @property
    def timeout(self):
        return self.socket.gettimeout()

    @timeout.setter
    def timeout(self, timeout):
        self.socket.settimeout(timeout)

    def __init__(self, ip_address):
        self.socket = socket.socket(socket.AF_INET, socket.SOCK_STREAM)

        self.socket.connect((ip_address, 1234))

        self.socket.settimeout(1)

        # set adapter to "controller" mode
        self.write("mode 1", to_controller=True)

        # instruments talk only when requested to
        self.write("auto 0", to_controller=True)

        # set timeout to 0.5 seconds
        self.write("read_tmo_ms 500", to_controller=True)

        # Do not append CR or LF to messages
        self.write("eos 3", to_controller=True)

        # Assert EOI with last byte to indicate end of data
        self.write("eoi 1", to_controller=True)

        # Append CR to responses from instruments to indicate message
        # termination
        self.write("eot_char 13", to_controller=True)
        self.write("eot_enable 1", to_controller=True)

        self.devices = []
        self.address = None

    def write(self, message, to_controller=False, address=None):
        if address and address != self.address:
            self.write(f"addr {address}", to_controller=True)
            self.address = address

            if address not in self.devices:
                self.devices.append(address)

        if to_controller:
            message = "++" + message

        write_to_socket(self.socket, message)

        return "Success"

    def read(self, from_controller=False, address=None):
        if address and address != self.address:
            self.write(f"addr {address}", to_controller=True)
            self.address = address

            if address not in self.devices:
                self.devices.append(address)

        if not from_controller:
            self.write(f"read eoi", to_controller=True)

        return read_from_socket(self.socket)

    def close(self):
        self.socket.shutdown(socket.SHUT_RDWR)
        self.socket.close()


class USB(Adapter):
    """
    Handles communications with pure USB instruments through PyVISA or USBTMC.
    """

    # Get USB library
    if importlib.util.find_spec("pyvisa"):
        lib = "pyvisa"
    elif importlib.util.find_spec("usbtmc"):
        lib = "usbtmc"
    else:
        lib = None

    no_lib_msg = "No USB library was found! " "Please install either PyVISA or USBTMC."

    _timeout = 0.5

    @property
    def timeout(self):
        return self._timeout

    @timeout.setter
    def timeout(self, timeout):
        if self.backend is not None:
            if self.lib == "usbtmc":
                self.backend.timeout = timeout
            elif self.lib == "pyvisa":
                self.backend.timeout = 1000 * timeout

        self._timeout = timeout

    def connect(self):
        serial_number = str(self.instrument.address)

        if self.lib == "pyvisa":
            visa = importlib.import_module("pyvisa")

            manager = visa.ResourceManager()

            for address in manager.list_resources():
                if serial_number in address:
                    self.backend = manager.open_resource(
                        address, open_timeout=1000 * self.timeout
                    )

                    # PyVISA timeout is in milliseconds
                    self.backend.timeout = 1000 * self.timeout

        elif self.lib == "usbtmc":
            usbtmc = importlib.import_module("usbtmc")

            self.backend = usbtmc.Instrument("USB::" + serial_number + "::INSTR")

            self.backend.timeout = self.timeout

        else:
            raise AdapterError(f"invalid library specification, {self.lib}")

        self.connected = True

    def _write(self, message):
        self.backend.write(message)
        return "Success"

    def _read(self):
        return self.backend.read()

    def _query(self, question):
        self._write(question)
        time.sleep(self.delay)
        return self._read()

    def disconnect(self):
        self.backend.close()

        self.connected = False

    def __repr__(self):
        return "USB"


class Socket(Adapter):
    """
    Handles communications between sockets using Python's built-in socket module
    """

    family = socket.AF_INET
    type = socket.SOCK_STREAM

    ip_address = None
    port = None

    read_termination = "\r"
    write_termination = "\r"
    timeout = 1

    kwargs = ["read_termination", "write_termination", "timeout"]

    def connect(self):
        if self.connected:
            self.disconnect()

        self.backend = socket.socket(self.family, self.type)

        self.backend.settimeout(self.timeout)

        address = self.instrument.address
        remote_ip_address, remote_port = address.split("::")

        self.backend.connect((remote_ip_address, int(remote_port)))

        self.connected = True

    def _write(self, message):
        write_to_socket(
            self.backend,
            message,
            termination=self.write_termination,
            timeout=self.timeout,
        )

        return "Success"

    def _read(self, **kwargs):
        termination = kwargs.pop("termination", self.read_termination)
        timeout = kwargs.pop("timeout", self.timeout)

        return read_from_socket(
            self.backend, termination=termination, timeout=timeout, **kwargs
        )

    def _query(self, question, **kwargs):
        self._write(question)
        return self._read(**kwargs)

    def disconnect(self):
        # Clear out any unread messages

        try:
            unread = self._read(decode=False, nbytes=np.inf, timeout=1)
            while unread:
                unread = self._read(decode=False, nbytes=np.inf, timeout=1)
        except ConnectionError:
            pass

        self.backend.shutdown(socket.SHUT_RDWR)
        self.backend.close()

        self.connected = False

    def __repr__(self):
        return "Socket"


class ModbusSerial(Adapter):
    """
    (TO BE REMOVED)

    Handles communications with modbus serial instruments through the
    Minimal ModbusSerial package
    """

    # Common defaults
    slave_mode = "rtu"
    baud_rate = 38400
    timeout = 0.05
    byte_size = 8
    stop_bits = 1
    parity = "N"
    delay = 0.05

    kwargs = ["close_port_after_each_call", "slave_mode", "byte_order"]

    # For traffic control of modbus adapters using the same serial ports
    adapters = {}

    _busy = False

    # Get Minimal Modbus library
    if importlib.util.find_spec("minimalmodbus"):
        lib = "minimalmodbus"
    else:
        lib = None

    no_lib_msg = (
        "No ModbusSerial library was found! " "Please install the minimalmodbus library"
    )

    @property
    def busy(self):
        return bool(
            sum([adapter._busy for adapter in ModbusSerial.adapters.get(self.port, [])])
        )

    @busy.setter
    def busy(self, busy):
        self._busy = busy

    def __repr__(self):
        return "ModbusSerial"

    def connect(self):
        minimal_modbus = importlib.import_module("minimalmodbus")

        # Get port and channel
        self.port, self.channel = self.instrument.address.split("::")

        if self.port in ModbusSerial.adapters:
            ModbusSerial.adapters[self.port].append(self)
        else:
            ModbusSerial.adapters[self.port] = [self]

        # Handshake with instrument
        self.backend = minimal_modbus.Instrument(
            self.port, int(self.channel), mode=self.slave_mode
        )

        self.backend.serial.baudrate = self.baud_rate
        self.backend.serial.timeout = self.timeout
        self.backend.serial.bytesize = self.byte_size
        self.backend.serial.parity = self.parity
        self.backend.serial.stopbits = self.stop_bits
        self.backend.close_port_after_each_call = True
        time.sleep(self.delay)

        self.connected = True

    def _write(self, register, message, dtype="uint16", byte_order=0):
        if dtype == "uint16":
            self.backend.write_register(register, message)
        elif dtype == "float":
            self.backend.write_float(register, message, byteorder=byte_order)
        time.sleep(self.delay)

        return "Success"

    def _read(self, register, dtype="uint16", byte_order=0):
        self.backend.serial.timeout = self.timeout

        if dtype == "uint16":
            return self.backend.read_register(register)
        elif dtype == "float":
            return self.backend.read_float(register, byteorder=byte_order)

    def disconnect(self):
        if not self.backend.close_port_after_each_call:
            self.backend.serial.close()

        self.connected = False

    @staticmethod
    def locate():
        return Serial.locate()


class Modbus(Adapter):
    """
    Handles communication with instruments via the Modbus communication
    protocol, over either TCP, UDP, or serial ports, using PyModbus.
    """

    kwargs = (
        "slave id",
        "byte order",
        "word order",
        "baud rate",
        "timeout",
        "byte size",
        "stop bits",
        "parity",
        "delay",
        "protocol",
    )

    slave_id = 0
    # Byte and word order is either little-endian (<) or big-endian (>)
    byte_order = ">"
    word_order = ">"

    types = [
        "8bit_uint",
        "16bit_uint",
        "32bit_uint",
        "64bit_uint",
        "8bit_int",
        "16bit_int",
        "32bit_int",
        "64bit_int",
        "16bit_float",
        "32bit_float",
        "64bit_float",
    ]

    baud_rate = 19200
    timeout = 0.05
    byte_size = 8
    stop_bits = 1
    parity = "N"
    delay = 0.05

    protocol = None

    # This dict contains all active Modbus serial adapters. When a new adapter
    # is initialized with the same com port as an existing one, it uses the
    # same Modbus client object as its backend (they are differentiated by
    # their slave IDs).
    _serial_adapters = {}

    # Locate PyModbus library
    if importlib.util.find_spec("pymodbus"):
        lib = "pymodbus"
    else:
        lib = None

    @property
    def busy(self):
        address = self.instrument.address.split("::")
        if self.protocol == "Serial":
            return bool(
                sum(
                    [
                        adapter._busy
                        for adapter in Modbus._serial_adapters.get(address[0], [])
                    ]
                )
            )
        else:
            return self._busy

    @busy.setter
    def busy(self, busy):
        self._busy = busy

    @property
    def connected(self):
        return self.backend.connected

    def connect(self):
        client = importlib.import_module(".client", package="pymodbus")

        # Get port (Serial) or address & port (TCP)
        address = self.instrument.address.split("::")

        if re.match("\d+\.\d+\.\d+\.\d+", address[0]):
            if str(self.protocol).upper() == "UDP":
                # Modbus UDP
                self.protocol = "UDP"

                if len(address) == 1:
                    address.append(502)
                    # standard Modbus UDP port (fascinating that it's the same as TCP)

                self.backend = client.ModbusUdpClient(
                    host=address[0], port=int(address[1])
                )

                self.backend.connect()
            else:
                # Modbus TCP
                self.protocol = "TCP"

                if len(address) == 1:
                    address.append(502)  # standard Modbus TCP port

                self.backend = client.ModbusTcpClient(
                    host=address[0], port=int(address[1])
                )

                self.backend.connect()
        else:
            # Modbus Serial
            self.protocol = "Serial"

            if len(address) == 1:
                # assume slave id is zero if not specified
                if not hasattr(self, "slave_id"):
                    self.slave_id = 0
                port = address[0]
            else:
                port, self.slave_id = address

            if port in Modbus._serial_adapters:
                Modbus._serial_adapters[port].append(self)

                # use existing backend
                self.backend = Modbus._serial_adapters[port][0].backend

            else:
                Modbus._serial_adapters[port] = [self]

                self.backend = client.ModbusSerialClient(
                    port=port,
                    baudrate=self.baud_rate,
                    bytesize=self.byte_size,
                    parity=self.parity,
                    stopbits=self.stop_bits,
                )

                self.backend.connect()

        # Get data reading/writing utility classes
        payload_module = importlib.import_module(".payload", package="pymodbus")

        # Utility for encoding data
        self._builder_cls = payload_module.BinaryPayloadBuilder

        # Utility for decoding data
        self._decoder_cls = payload_module.BinaryPayloadDecoder

    def _write(self, func_code, address, values, _type="16bit_uint"):
        """
        Write values to coils (func_code = 5 [single] or 15 [multiple]) or
        holding registers (func_code = 6 [single] or 16 [multiple]).

        The Modbus data type for decoding registers is specified by the `_type`
        argument. Valid values for `_type` are listed in the `_types` attribute.
        """
        if _type and _type not in self.types:
            raise TypeError(
                "invalid _type argument; must be one of:\n" ", ".join(self.types)
            )

        # Enumerate modbus write functions
        write_functions = {
            5: self.backend.write_coil,
            15: self.backend.write_coils,
            6: self.backend.write_register,
            16: self.backend.write_registers,
        }

        values = np.array([values]).flatten()

        if func_code == 5:
            # Write single coil
            if len(values) == 1:
                bool_value = bool(values[0])
            else:
                raise TypeError(
                    "Invalid [values] argument for function code 5"
                    "(write single coil); "
                    "[values] must have a length of 1"
                )

            response = self.backend.write_coil(address, bool_value, slave=self.slave_id)

            if response.function_code == 5:
                return "Success"
            else:
                raise AdapterError(f"Error writing to coil on {self.instrument.name}")
        elif func_code == 15:
            # Write multiple coils
            if len(values) > 1:
                bool_values = [bool(value) for value in values]
            else:
                raise TypeError(
                    "Invalid [values] argument for function code 15"
                    "(write multiple coils); "
                    "[values] must have a length greater than 1"
                )

            response = self.backend.write_coils(
                address, bool_values, slave=self.slave_id
            )

            if response.function_code == 15:
                return "Success"
            else:
                raise AdapterError(
                    f"Error writing to coil(s) on {self.instrument.name}"
                )
        elif func_code == 16 or func_code == 6:
            # Write multiple registers
            builder = self._builder_cls(
                byteorder=self.byte_order, wordorder=self.word_order
            )

            for value in values:
                builder.__getattribute__("add_" + _type)(value)

            register_values = builder.to_registers()

            response = self.backend.write_registers(
                address, register_values, slave=self.slave_id
            )

            if response.function_code == 16:
                return "Success"
            else:
                raise AdapterError(
                    f"Error writing to register(s) on {self.instrument.name}"
                )
        else:
            raise TypeError(
                f"Invalid function code [{func_code}]. Function code options are "
                f"5, 15, 6, or 16. See docs for details."
            )

    def _read(self, func_code, address, count=1, _type="16bit_uint"):
        """
        Read from coils (func_code = 1), discrete inputs (func_code = 2),
        holding registers (func_code = 3), or input registers (func_code = 4).

        A single data unit is read by specifying the function code
        (`func_code`) and address; the data can be converted to the desired
        data type (`_type` = `int` or `float`). Multiple sequential addresses
        are read by specifying the count.
        """

        if _type and _type not in self.types:
            raise TypeError(
                "invalid _type argument; must be one of:\n" ", ".join(self.types)
            )

        # Enumerate modbus read functions
        read_functions = {
            1: self.backend.read_coils,
            2: self.backend.read_discrete_inputs,
            3: self.backend.read_holding_registers,
            4: self.backend.read_input_registers,
        }

        if func_code in [1, 2]:
            # Read coils or discrete inputs

            response = read_functions[func_code](
                address, count=count, slave=self.slave_id
            ).bits

            bits = [bool(bit) for bit in response][:count]

            if len(bits) == 1:
                return bits[0]
            else:
                return bits

        elif func_code in [3, 4]:
            # Read holding registers or input registers
            registers = read_functions[func_code](
                address, count=count, slave=self.slave_id
            ).registers

            decoder = self._decoder_cls.fromRegisters(
                registers, byteorder=self.byte_order, wordorder=self.word_order
            )

            n_values = int(16 * count / (int(_type.split("bit")[0])))

            values = [
                decoder.__getattribute__("decode_" + _type)() for _ in range(n_values)
            ]

            if len(values) == 1:
                return values[0]
            else:
                return values

        else:
            # Invalid function code
            raise ValueError(
                f"invalid Modbus function code {func_code} for "
                "reading coils/registers"
            )

    def _query(self, *args, **kwargs):
        """Alias of `_read` method"""
        return self._read(*args, **kwargs)

    def disconnect(self):
        while self.connected:
            self.backend.close()
            time.sleep(0.1)


class Phidget(Adapter):
    """
    Handles communications with Phidget devices
    """

    delay = 0.2
    timeout = 5

    if importlib.util.find_spec("Phidget22"):
        lib = "phidget"
    else:
        lib = None

    no_lib_msg = (
        "Phidget library was not found! " "Please install (pip[3] install Phidget22)."
    )

    def __repr__(self):
        return "Phidget"

    def connect(self):
        address_parts = self.instrument.address.split("::")
        address_parts = [int(part) for part in address_parts]

        serial_number = address_parts[0]

        self.PhidgetException = importlib.import_module(
            "Phidget22.PhidgetException"
        ).PhidgetException

        self.backend = self.instrument.device_class()

        self.backend.setDeviceSerialNumber(serial_number)

        if len(address_parts) == 2:
            self.backend.setChannel(address_parts[1])
        if len(address_parts) == 3:
            self.backend.setHubPort(address_parts[1])
            self.backend.setChannel(address_parts[2])

        self.backend.openWaitForAttachment(1000 * self.timeout)

        self.connected = True

    def _write(self, parameter, value):
        self.backend.__getattribute__("set" + parameter)(value)
        return "Success"

    def _query(self, parameter):
        return self.backend.__getattribute__("get" + parameter)()

    def disconnect(self):
        self.backend.close()
        self.connected = False


supported = {
    key: value
    for key, value in vars().items()
    if type(value) is type and issubclass(value, Adapter)
}

kwargs = []
for cls in supported.values():
    for kwarg in cls.kwargs:
        kwargs.append(kwarg)<|MERGE_RESOLUTION|>--- conflicted
+++ resolved
@@ -3,12 +3,8 @@
 import socket
 import time
 import re
-<<<<<<< HEAD
+
 from asyncio import Lock
-=======
-
-from threading import Lock
->>>>>>> 65a8154f
 
 import numpy as np
 
@@ -24,7 +20,6 @@
     :return: (coroutine) wrapped adapter method
     """
 
-<<<<<<< HEAD
     async def wrapped_method(self, *args, validator=None, **kwargs):
         if not self.connected:
             raise AdapterError(
@@ -37,12 +32,6 @@
             traceback = None
 
             reconnects = 0
-=======
-    def wrapped_method(self, *args, validator=None, **kwargs):
-        self.lock.acquire()
-
-        traceback = None
->>>>>>> 65a8154f
 
             while reconnects < self.max_reconnects:
                 if not self.connected:
@@ -52,27 +41,9 @@
                         f'at {self.instrument.address}'
                     )
 
-<<<<<<< HEAD
                     await asyncio.sleep(self.delay)
                     self.connect()
                     reconnects += 1
-=======
-                time.sleep(self.delay * reconnects)
-
-                try:
-                    self.connect()
-                except Exception as exception:
-                    traceback = exception.__traceback__
-
-                    logger.error(
-                        f"Encountered '{exception}' while trying "
-                        f"to connect to {self.instrument.name}"
-                    )
-
-                    continue
-
-                reconnects += 1
->>>>>>> 65a8154f
 
                 attempts = 0
 
@@ -95,18 +66,8 @@
                                 f"from {method.__name__} method"
                             )
 
-<<<<<<< HEAD
                         elif attempts > 0 or reconnects > 0:
                             print("Resolved")
-=======
-                    elif attempts > 0 or reconnects > 0:
-                        logger.info(
-                            f"Communication issue with {self.instrument.name} "
-                            "is resolved"
-                        )
-
-                    # Successful communication
->>>>>>> 65a8154f
 
                         logger.debug(
                             f'Communication with {self.instrument.name} '
@@ -120,18 +81,10 @@
                     except Exception as exception:
                         traceback = exception.__traceback__
 
-<<<<<<< HEAD
                         logger.warning(
                             f"Encountered '{exception}' while trying "
                             f"to talk to {self.instrument.name}"
                         )
-=======
-
-                    logger.error(
-                        f"Encountered '{exception}' while trying "
-                        f"to talk to {self.instrument.name}"
-                    )
->>>>>>> 65a8154f
 
                         attempts += 1
 
@@ -146,11 +99,6 @@
                 self.disconnect()
 
         # Getting here means that both attempts and reconnects have been maxed out
-<<<<<<< HEAD
-=======
-        # and the communication was unsuccessful
-        self.lock.release()
->>>>>>> 65a8154f
 
         raise AdapterError(
             f"Unable to communicate with {self.instrument.name}! "
