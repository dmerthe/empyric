--- conflicted
+++ resolved
@@ -9,10 +9,8 @@
     pytest = None
 
 from empyric.experiment import Manager
-<<<<<<< HEAD
-=======
+
 from empyric.tools import logger, log_stream_handler
->>>>>>> 95ed3521
 
 # List of testable features.
 # Tests are invoked at the command line with `empyric --test <feature>`
