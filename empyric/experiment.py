--- conflicted
+++ resolved
@@ -1,1257 +1,1253 @@
-# This submodule defines the basic behavior of the key features of the
-# empyric package
-import collections
-import datetime
-import importlib
-import numbers
-import os
-import pathlib
-import socket
-import sys
-import threading
-import time
-import tkinter as tk
-from tkinter.filedialog import askopenfilename
-
-import numpy as np
-import pandas as pd
-import pykwalify.errors
-from pykwalify.core import Core as YamlValidator
-from ruamel.yaml import YAML
-
-from empyric import adapters as _adapters
-from empyric import graphics as _graphics
-from empyric import instruments as _instruments
-from empyric import routines as _routines
-from empyric.tools import convert_time, Clock, recast, write_to_socket, \
-    read_from_socket
-
-
-class Variable:
-    """
-    Basic representation of an experimental variable that comes in 4 kinds:
-    knob, meter, expression and parameter.
-
-    A knob is a variable that can be directly controlled by an instrument, e.g.
-    the voltage of a power supply.
-
-    A meter is a variable that is measured by an instrument, such as
-    temperature. Some meters can be controlled directly or indirectly through
-    an associated (but distinct) knob.
-
-    An expression is a variable that is not directly measured, but is
-    calculated based on other variables of the experiment. An example of an
-    expression is the output power of a power supply, where voltage is a knob
-    and current is a meter: power = voltage * current.
-
-    A remote variable is a variable controlled by an experiment (running a
-    server) on a different process or computer.
-
-    A parameter is a variable whose value is assigned directly by the user. An
-    example is a unit conversion factor such as 2.54 cm per inch, a numerical
-    constant like pi or a setpoint for a control routine.
-
-    The value types of variables are either numbers (floats and/or integers),
-    booleans, strings or arrays (containing some combination of the previous
-    three types).
-    """
-
-    # Abbreviated functions that can be used to evaluate expression variables
-    # parentheses are included to facilitate search for functions in expressions
-    expression_functions = {
-        'sqrt(': 'np.sqrt(',
-        'exp(': 'np.exp(',
-        'sin(': 'np.sin(',
-        'cos(': 'np.cos(',
-        'tan(': 'np.tan(',
-        'sum(': 'np.nansum(',
-        'mean(': 'np.nanmean(',
-        'rms(': 'np.nanstd(',
-        'std(': 'np.nanstd(',
-        'var(': 'np.nanvar(',
-        'diff(': 'np.diff(',
-        'max(': 'np.nanmax(',
-        'min(': 'np.nanmin('
-    }
-
-    def __init__(self,
-                 # Knobs and meters
-                 instrument=None, knob=None, meter=None,
-                 lower_limit=-np.inf, upper_limit=np.inf,
-
-                 # Expressions
-                 expression=None, definitions=None,
-
-                 # Remote variables
-                 remote=None, alias=None, protocol=None, dtype=None,
-                 settable=False,
-
-                 # Parameters
-                 parameter=None
-                 ):
-        """
-        For knobs or meters, either an instrument or a server argument must be
-        given.
-
-        If an expression is given with symbols/terms representing other
-        variables, that mapping must be specified in the definitions argument.
-
-        :param instrument: (Instrument) instrument with the corresponding knob
-        or meter
-        :param knob: (str) instrument knob label, if variable is a knob
-        :param meter: (str) instrument meter label, if variable is a meter
-
-        :param expression: (str) expression for the variable in terms of other
-        variables, if variable is an expression
-        :param definitions: (dict) dictionary of the form {..., symbol:
-        variable, ...} mapping the symbols in the expression to other variable
-        objects; only used if type is 'expression'
-
-        :param remote: (str) address of the server of the variable controlling
-        the variable, in the form '[host name/ip address]::[port]'.
-<<<<<<< HEAD
-        :param alias: (str) name of the variable on the server.
-        :param parameter: (str) value of a user controlled parameter
-=======
-        :param alias: (str) For a SocketServer, the name of the variable on the
-        server; for a ModbusServer, the register address of the variable.
-        :param protocol: (str) server communication protocol; set to 'modbus'
-        if the server is a `ModbusServer`, otherwise no protocol (default)
-        implies that the server is a `SocketServer`.
-        :param dtype: (str) the data type of the remote variable. It is only
-        relevant for ModbusServer variables which can be either boolean,
-        integer or float.
-
-        :param parameter (str) value of a user controlled parameter
->>>>>>> 4d0cf015
-        """
-
-        self._value = None  # last known value of this variable
-
-        if meter:
-            self.meter = meter
-            self.type = 'meter'
-            self.settable = False
-
-        elif knob:
-            self.knob = knob
-            self.type = 'knob'
-            self.settable = True
-            self.lower_limit = lower_limit
-            self.upper_limit = upper_limit
-
-        elif expression:
-            self.expression = expression
-            self.type = 'expression'
-            self.settable = False
-
-            if definitions:
-                self.definitions = definitions
-            else:
-                self.definitions = {}
-
-        elif remote:
-            self.remote = remote
-            self.alias = alias
-            self.protocol = protocol
-            self.dtype = '32bit_float' if dtype is None else dtype
-            self.type = 'remote'
-
-            if protocol == 'modbus':
-                self._client = _instruments.ModbusClient(remote)
-                self.settable = settable
-            else:
-                remote_ip, remote_port = remote.split('::')
-
-                self._socket = socket.socket(socket.AF_INET, socket.SOCK_STREAM)
-
-                self._socket.connect((remote_ip, int(remote_port)))
-
-                write_to_socket(self._socket, f'{self.alias} settable?')
-
-                response = read_from_socket(self._socket, timeout=None)
-
-                self.settable = response == f'{self.alias} settable'
-
-        elif parameter:
-            self.parameter = parameter
-            self._value = parameter
-            self.type = 'parameter'
-            self.settable = True
-
-        else:
-            raise ValueError(
-                'variable object must have a specified knob, meter or '
-                'expression, or assigned a value if a parameter!'
-            )
-
-        # time of last evaluation; used for expressions
-        self.last_evaluation = np.nan
-
-        # Check that knob or meter has been assigned an instrument
-        if hasattr(self, 'knob') or hasattr(self, 'meter'):
-            if not instrument:
-                raise AttributeError(
-                    f'{self.type} variable definition requires an instrument!'
-                )
-            self.instrument = instrument
-
-    @property
-    def value(self):
-
-        if hasattr(self, 'knob'):
-            self._value = self.instrument.get(self.knob)
-            self.last_evaluation = time.time()
-
-        elif hasattr(self, 'meter'):
-            self._value = self.instrument.measure(self.meter)
-            self.last_evaluation = time.time()
-
-        elif hasattr(self, 'expression'):
-
-            expression = self.expression
-
-            # carets represent exponents
-            expression = expression.replace('^', '**')
-
-            expr_vals = {}
-            for symbol, variable in self.definitions.items():
-                # take last known value
-
-                expr_vals[symbol] = variable._value
-
-                expression = expression.replace(
-                    symbol, f"expr_vals['{symbol}']"
-                )
-
-            for shorthand, longhand in self.expression_functions.items():
-                if shorthand in expression:
-                    expression = expression.replace(shorthand, longhand)
-
-            try:
-                if 'None' not in expression and 'nan' not in expression:
-                    self._value = eval(expression)
-                else:
-                    self._value = None
-            except BaseException as err:
-                print(f'Unable to evaluate expression {self.expression}:', err)
-                self._value = None
-
-            self.last_evaluation = time.time()
-
-        elif hasattr(self, 'remote'):
-
-            if self.protocol == 'modbus':
-
-                fcode = 3 if self.settable else 4
-
-                self._value = self._client.read(
-                    fcode, self.alias, count=2, dtype=self.dtype
-                )
-
-            else:
-                write_to_socket(self._socket, f'{self.alias} ?')
-
-                response = read_from_socket(self._socket)
-
-                try:
-                    self._value = recast(response.split(' ')[-1])
-                except BaseException as error:
-                    print(
-                        f'Warning: unable to retrieve value of {self.alias} '
-                        f'from server at {self.remote}; got error "{error}"'
-                    )
-
-        elif hasattr(self, 'parameter'):
-
-            self._value = recast(self.parameter)
-
-        return self._value
-
-    @value.setter
-    def value(self, value):
-
-        if value is None:
-            # Do nothing if value is null
-            pass
-
-        elif isinstance(value, numbers.Number) and np.isnan(value):
-            pass
-
-        elif hasattr(self, 'knob'):
-
-            if value > self.upper_limit:
-                self.instrument.set(self.knob, self.upper_limit)
-            elif value < self.lower_limit:
-                self.instrument.set(self.knob, self.lower_limit)
-            else:
-                self.instrument.set(self.knob, value)
-
-            self._value = self.instrument.__getattribute__(
-                self.knob.replace(' ', '_')
-            )
-
-        elif hasattr(self, 'remote') and self.settable:
-
-            if self.protocol == 'modbus':
-
-                self._client.write(16, self.alias, value, dtype=self.dtype)
-
-            else:
-                write_to_socket(self._socket, f'{self.alias} {value}')
-
-                check = read_from_socket(self._socket)
-
-                if check == '' or check is None:
-                    print(
-                        f'Warning: received no response from server at '
-                        f'{self.remote} while trying to set {self.alias}'
-                    )
-                elif 'Error' in check:
-                    print(
-                        f'Warning: got response "{check}" while trying to set '
-                        f'{self.alias} on server at {self.remote}'
-                    )
-                else:
-                    try:
-
-                        check_value = recast(check.split(f'{self.alias} ')[1])
-
-                        if value != check_value:
-                            print(
-                                f'Warning: attempted to set {self.alias} on '
-                                f'server at {self.remote} to {value} but '
-                                f'checked value is {check_value}'
-                            )
-
-                    except ValueError as val_err:
-                        print(
-                            f'Warning: unable to check value while setting '
-                            f'{self.alias} on server at {self.remote}; '
-                            f'got error "{val_err}"'
-                        )
-                    except IndexError as ind_err:
-                        print(
-                            f'Warning: unable to check value while setting '
-                            f'{self.alias} on server at {self.remote}; '
-                            f'got error "{ind_err}"'
-                        )
-
-        elif hasattr(self, 'parameter'):
-            self.parameter = value
-
-        else:
-            raise ValueError(
-                f'Attempt to set {self.type}! '
-                'Only knobs and parameters can be set.'
-            )
-
-    def __repr__(self):
-        return self.type[0].upper() + self.type[1:] + 'Variable'
-
-    def __del__(self):
-
-        if hasattr(self, 'remote'):
-            if self.protocol == 'modbus':
-                self._client.disconnect()
-            else:
-                self._socket.shutdown(socket.SHUT_RDWR)
-                self._socket.close()
-
-
-class Experiment:
-    """
-    An iterable class which represents an experiment; iterates through any
-    assigned routines,and retrieves and stores the values of all experiment
-    variables.
-    """
-
-    # Possible statuses of an experiment
-    READY = 'Ready'  # Experiment is waiting to start
-    RUNNING = 'Running'  # Experiment is running
-    HOLDING = 'Holding'  # Routines are stopped, but measurements are ongoing
-    STOPPED = 'Stopped'  # Both routines and measurements are stopped
-    TERMINATED = 'Terminated'
-
-    # Experiment has either finished or has been terminated by the user
-
-    @property
-    def status(self):
-        return self._status
-
-    @status.setter
-    def status(self, status):
-        prior_base_status = self._status.split(':')[0]
-        new_base_status = status.split(':')[0]
-
-        # Only allow change if the status is unlocked,
-        # or if the base status is the same
-        if not self.status_locked or new_base_status == prior_base_status:
-            self._status = status
-
-    @property
-    def ready(self):
-        return 'Ready' in self.status
-
-    @property
-    def running(self):
-        return 'Running' in self.status
-
-    @property
-    def holding(self):
-        return 'Holding' in self.status
-
-    @property
-    def stopped(self):
-        return 'Stopped' in self.status
-
-    @property
-    def terminated(self):
-        return 'Terminated' in self.status
-
-    def __init__(self, variables, routines=None, end=None):
-
-        self.variables = variables
-        # dict of the form {..., name: variable, ...}
-
-        # Used to block evaluation of expressions
-        # until their dependee variables are evaluated
-        self.eval_events = {name: threading.Event() for name in variables}
-
-        if routines:
-            self.routines = routines
-            # dictionary of the form {..., name: (variable_name, routine), ...}
-        else:
-            self.routines = {}
-
-        if end:
-            if end.lower() == 'with routines':
-                self.end = max([routine.end for routine in routines.values()])
-            else:
-                self.end = end
-        else:
-            self.end = np.inf
-
-        self.clock = Clock()
-        self.clock.start()
-
-        self.timestamp = datetime.datetime.now().strftime('%Y%m%d-%H%M%S')
-
-        self.data = pd.DataFrame(columns=['Time'] + list(variables.keys()))
-
-        self.state = pd.Series({column: None for column in self.data.columns})
-        self.state['Time'] = 0
-
-        self._status = Experiment.READY
-        self.status_locked = True
-        # can only be unlocked by the start, hold, stop and terminate methods
-
-        self.saved = []  # list of saved data entries
-
-    def __next__(self):
-
-        # Start the clock on first call
-        if self.state.name is None:  # first step of the experiment
-            self.start()
-            self.status = Experiment.RUNNING + ': initializing...'
-
-        # Update time
-        self.state['Time'] = self.clock.time
-        self.state.name = datetime.datetime.now()
-
-        # If experiment is stopped, just return the knob & parameter values,
-        # and nullify meter & expression values
-        if self.stopped:
-
-            threads = {}
-            for name, variable in self.variables.items():
-                if variable.type in ['knob', 'parameter']:
-                    threads[name] = threading.Thread(
-                        target=self._update_variable, args=(name,)
-                    )
-                    threads[name].start()
-                else:
-                    self.state[name] = None
-
-            # Wait for all routine threads to finish
-            for name, thread in threads.items():
-                self.status = Experiment.RUNNING + f': retrieving {name}'
-                thread.join()
-
-            return self.state
-
-        # If the experiment is running, apply new settings to knobs
-        # according to the routines (if there are any)
-        if self.running:
-
-            # Update each routine in its own thread
-            threads = {}
-            for name, routine in self.routines.items():
-                threads[name] = threading.Thread(
-                    target=self._update_routine, args=(name,)
-                )
-                threads[name].start()
-
-            # Wait for all routine threads to finish
-            for name, thread in threads.items():
-                self.status = Experiment.RUNNING + f': executing {name}'
-                thread.join()
-
-            self.status = Experiment.RUNNING
-
-        # Get all variable values if experiment is running or holding
-        if self.running or self.holding:
-
-            for event in self.eval_events.values():
-                event.clear()
-
-            # Run each measure / get operation in its own thread
-            threads = {}
-            for name in self.variables:
-                threads[name] = threading.Thread(
-                    target=self._update_variable, args=(name,)
-                )
-                threads[name].start()
-
-            base_status = self.status
-
-            # Wait for all threads to finish
-            for name, thread in threads.items():
-                self.status = base_status + f': retrieving {name}'
-                thread.join()
-
-            self.status = base_status
-
-            # Append new state to experiment data set
-            self.data.loc[self.state.name] = self.state
-
-        # End the experiment, if the duration of the experiment has passed
-        if self.clock.time > self.end:
-            self.terminate()
-
-        if self.terminated:
-            raise StopIteration
-
-        return self.state
-
-    def __iter__(self):
-        return self
-
-    def _update_variable(self, name):
-        """Retrieve and store a variable value"""
-
-        try:
-
-            if self.variables[name].type == 'expression':
-                for dependee in self.variables[name].definitions:
-                    event = self.eval_events[dependee]
-                    event.wait()  # wait for dependee to be evaluated
-
-            value = self.variables[name].value
-
-            self.eval_events[name].set()
-            # unblock threads evaluating dependents
-
-            if np.size(value) > 1:  # store array data as CSV files
-                dataframe = pd.DataFrame(
-                    {name: value}, index=[self.state.name] * len(value)
-                )
-                path = name.replace(' ', '_') + '_'
-                path += self.state.name.strftime('%Y%m%d-%H%M%S') + '.csv'
-                dataframe.to_csv(path)
-                self.state[name] = path
-            else:
-                self.state[name] = value
-        except BaseException as err:
-            self.terminate()
-            raise err
-
-    def _update_routine(self, name):
-        """Update a routine according to the current state"""
-
-        try:
-            self.routines[name].update(self.state)
-        except BaseException as err:
-            self.terminate()
-            raise err
-
-    def save(self, directory=None):
-        """
-        Save the experiment dataframe to a CSV file
-
-        :param directory: (path) (optional) directory to save data to,
-        if different from working directory
-        :return: None
-        """
-
-        base_status = self.status
-        self.status = base_status + ': saving data'
-
-        path = f"data_{self.timestamp}.csv"
-
-        if directory:
-            path = os.path.join(directory, path)
-
-        if not os.path.exists(path):
-            # if this is a new file, write column headers
-            with open(path, 'a') as data_file:
-                data_file.write(',' + ','.join(self.data.columns) + '\n')
-
-        unsaved = np.setdiff1d(self.data.index, self.saved)
-
-        with open(path, 'a') as data_file:
-            for line in unsaved:
-                line_data = ','.join(map(str, list(self.data.loc[line])))
-                data_file.write(str(line) + ',' + line_data + '\n')
-
-        self.saved = self.saved + list(unsaved)
-
-        self.status = base_status
-
-    def start(self):
-        """
-        Start the experiment: clock starts/resumes, routines resume,
-        measurements continue
-
-        :return: None
-        """
-        self.clock.start()
-
-        self.status_locked = False
-        self.status = Experiment.RUNNING
-        self.status_locked = True
-
-    def hold(self, reason=None):
-        """
-        Hold the experiment: clock stops, routines stop, measurements continue
-
-        :return: None
-        """
-        self.clock.stop()
-
-        self.status_locked = False
-        self.status = Experiment.HOLDING
-        if reason:
-            self.status = self.status + ': ' + reason
-        self.status_locked = True
-
-    def stop(self, reason=None):
-        """
-        Stop the experiment: clock stops, routines stop, measurements stop
-
-        :return: None
-        """
-        self.clock.stop()
-
-        self.status_locked = False
-        self.status = Experiment.STOPPED
-        if reason:
-            self.status = self.status + ': ' + reason
-        self.status_locked = True
-
-    def terminate(self, reason=None):
-        """
-        Terminate the experiment: clock, routines and measurements stop,
-        data is saved and StopIteration is raised
-
-        :return: None
-        """
-        self.stop()
-        self.save()
-
-        self.status_locked = False
-        self.status = Experiment.TERMINATED
-        if reason:
-            self.status = self.status + ': ' + reason
-        self.status_locked = True
-
-        # End routines
-        for routine in self.routines.values():
-            routine.terminate()
-
-    def __repr__(self):
-        return 'Experiment'
-
-
-class Alarm:
-    """
-    Triggers if a condition among variables is met and indicates the response
-    protocol
-    """
-
-    def __init__(self, condition, variables, protocol=None):
-        self.trigger_variable = Variable(
-            expression=condition, definitions=variables
-        )
-
-        if protocol:
-            self.protocol = protocol
-        else:
-            self.protocol = 'none'
-
-    @property
-    def triggered(self):
-        return self.trigger_variable.value is True
-
-    def __repr__(self):
-        return 'Alarm'
-
-
-class Manager:
-    """
-    Utility class which sets up and manages experiments, based on runcards.
-    When initallized, it uses the given runcard to construct an experiment and
-    run it in a separate thread. The Manager also handles alarms as specified
-    by the runcard.
-    """
-
-    def __init__(self, runcard=None):
-        """
-        :param runcard: (dict/str) runcard as a dictionary or path pointing to
-        a YAML file
-        """
-
-        if runcard:
-            self.runcard = runcard
-        else:
-            # Have user locate runcard, if none given
-            root = tk.Tk()
-            root.withdraw()
-            self.runcard = askopenfilename(
-                parent=root, title='Select Runcard',
-                filetypes=[('YAML files', '*.yaml')]
-            )
-
-            if self.runcard == '':
-                raise ValueError('a valid runcard was not selected!')
-
-        if isinstance(self.runcard, str) and os.path.exists(self.runcard):
-
-            dirname = os.path.dirname(self.runcard)
-            if dirname != '':
-                os.chdir(os.path.dirname(self.runcard))
-                # go to runcard directory to put data in same location
-
-            yaml = YAML()
-            with open(self.runcard, 'rb') as runcard_file:
-                self.runcard = yaml.load(runcard_file)  # load the runcard
-
-        elif isinstance(self.runcard, dict):
-            pass
-        else:
-            raise TypeError(
-                f'runcard given to Manager must be a path to a YAML file '
-                f'or a dictionary, not {type(self.runcard)}!'
-            )
-
-        converted_runcard = convert_runcard(self.runcard)
-
-        self.description = converted_runcard['Description']
-        self.settings = converted_runcard['Settings']
-        self.instruments = converted_runcard['Instruments']
-        self.alarms = converted_runcard['Alarms']
-        self.plotter = converted_runcard['Plotter']
-
-        self.experiment = converted_runcard['Experiment']
-
-        # Unpack settings
-        self.followup = self.settings.get('follow-up', None)
-        self.step_interval = convert_time(
-            self.settings.get('step interval', 0.1)
-        )
-        self.save_interval = convert_time(
-            self.settings.get('save interval', 60)
-        )
-        self.plot_interval = convert_time(
-            self.settings.get('plot interval', 0.1)
-        )
-        self.end = convert_time(self.settings.get('end', np.inf))
-
-        self.experiment.end = self.end
-
-        self.last_save = 0
-
-        self.awaiting_alarms = {}  # dictionary of alarms that are triggered
-
-    def run(self, directory=None):
-        """
-        Run the experiment defined by the runcard. A GUI shows experiment
-        status, while the experiment is run in a separate thread.
-
-        :param directory: (path) (optional) directory in which to run the
-        experiment if different from the working directory
-        :return: None
-        """
-
-        top_dir = os.getcwd()
-
-        if directory:
-            os.chdir(directory)
-
-        # Create a new directory for data storage
-        experiment_name = self.runcard['Description'].get('name', 'Experiment')
-        working_dir = experiment_name + '-' + self.experiment.timestamp
-        os.mkdir(working_dir)
-        os.chdir(working_dir)
-
-        # Save executed runcard alongside data for record keeping
-        yaml = YAML()
-
-        timestamped_path = f"{experiment_name}_{self.experiment.timestamp}.yaml"
-        with open(timestamped_path, 'w') as runcard_file:
-            yaml.dump(self.runcard, runcard_file)
-
-        # Run experiment loop in separate thread
-        experiment_thread = threading.Thread(target=self._run)
-        experiment_thread.start()
-
-        # Set up the GUI for user interaction
-        self.gui = _graphics.ExperimentGUI(self.experiment,
-                                           alarms=self.alarms,
-                                           instruments=self.instruments,
-                                           title=self.description.get(
-                                               'name', 'Experiment'
-                                           ),
-                                           plotter=self.plotter,
-                                           save_interval=self.save_interval,
-                                           plot_interval=self.plot_interval)
-
-        self.gui.run()
-
-        experiment_thread.join()
-
-        # Disconnect instruments
-        for instrument in self.instruments.values():
-            instrument.disconnect()
-
-        os.chdir(top_dir)  # return to the parent directory
-
-        # Cancel follow-up if experiment terminated by user
-        if self.experiment.terminated and 'user' in self.experiment.status:
-            self.followup = None
-
-        # Execute the follow-up experiment if there is one
-        if self.followup:
-            if 'yaml' in self.followup:
-                self.__init__(self.followup)
-                self.run(directory=directory)
-            elif 'repeat' in self.followup:
-                self.__init__(self.runcard)
-                self.run(directory=directory)
-
-    def _run(self):
-        # Run in a separate thread
-
-        for state in self.experiment:
-
-            step_start = time.time()
-
-            # Save experimental data periodically
-            next_save = self.last_save + self.save_interval
-            if self.experiment.clock.time >= next_save:
-                save_thread = threading.Thread(target=self.experiment.save)
-                save_thread.start()
-                self.last_save = self.experiment.clock.time
-
-            # Check if any alarms are triggered and handle them
-            for name, alarm in self.alarms.items():
-                if alarm.triggered:
-
-                    # Add to dictionary of triggered alarms, if newly triggered
-                    if name not in self.awaiting_alarms:
-                        self.awaiting_alarms[name] = {
-                            'time': self.experiment.data['Time'].iloc[-1],
-                            'status': self.experiment.status,
-                        }
-
-                    if 'none' in alarm.protocol:
-                        # do nothing (GUI will indicate that alarm is triggered)
-                        break
-                    if 'hold' in alarm.protocol:
-                        # stop routines but keep measuring until alarm is clear
-                        self.experiment.hold(reason=name)
-                        break
-                    elif 'stop' in alarm.protocol:
-                        # stop routines and measurements until alarm is clear
-                        self.experiment.stop(reason=name)
-                        break
-                    elif 'terminate' in alarm.protocol:
-                        # terminate the experiment
-                        self.experiment.terminate(reason=name)
-                        break
-                    elif 'yaml' in alarm.protocol:
-                        # terminate the experiment and run another
-                        self.experiment.terminate(reason=name)
-                        self.followup = alarm.protocol
-                        break
-                    elif 'check' in alarm.protocol:
-                        # stop routines and measurements until user resumes
-                        self.experiment.stop(reason=name)
-                        break
-                    else:
-                        # terminate the experiment
-                        self.experiment.terminate(reason=name)
-                        break
-
-                elif name in self.awaiting_alarms:
-                    # Alarm was previously triggered but is now clear
-
-                    if 'check' not in alarm.protocol:
-                        # alarm is not waiting for user to check
-
-                        info = self.awaiting_alarms.pop(name)
-                        # remove from dictionary of triggered alarms
-                        prior_status = info['status']
-
-                        if len(self.awaiting_alarms) == 0:
-                            # there are no more triggered alarms
-                            # return to state of experiment prior to trigger
-                            if 'Running' in prior_status:
-                                self.experiment.start()
-                            if 'Holding' in prior_status:
-                                self.experiment.hold(reason=name + ' cleared')
-                            if 'Stopped' in prior_status:
-                                self.experiment.stop(reason=name + ' cleared')
-
-            step_end = time.time()
-
-            remaining_time = self.step_interval - (step_end - step_start)
-
-            if remaining_time > 0:
-                time.sleep(remaining_time)
-
-    def __repr__(self):
-        return 'Manager'
-
-
-class RuncardError(BaseException):
-    pass
-
-
-def validate_runcard(runcard):
-    is_dict = isinstance(runcard, dict)
-    is_ordereddict = isinstance(runcard, collections.OrderedDict)
-
-    if is_dict or is_ordereddict:
-        # create temporary runcard YAML file
-        yaml = YAML()
-
-        runcard_path = f'tmp_runcard_{time.time()}.yaml'
-
-        with open(runcard_path, 'w') as runcard_file:
-            yaml.dump(runcard, runcard_file)
-
-        validate_runcard(runcard_path)
-
-        os.remove(runcard_path)
-
-        return True
-
-    elif type(runcard) is not str:
-        raise ValueError('runcard must be either dict or str.')
-
-    validator = YamlValidator(
-        source_file=runcard,
-        schema_files=[
-            os.path.join(pathlib.Path(__file__).parent, "runcard_schema.yaml")
-        ]
-    )
-
-    try:
-        validator.validate(raise_exception=True)
-    except pykwalify.errors.SchemaError as err:
-        raise RuncardError(err)
-
-    return True
-
-
-def convert_runcard(runcard):
-    """
-    :param runcard: (dict/str) runcard dictionary or path string
-
-    :return: (dict) converted runcard in the form described below.
-
-    Converts the sections into the relevant objects:
-
-    * The Descriptions and Settings sections are unchanged.
-    * The Instruments section is converted into a dictionary of corresponding
-      ``Instrument`` instances.
-    * The Variables and Routines sections are combined into an ``Experiment``
-      instance.
-    * The Alarms section is  converted into a dictionary of corresponding
-      ``Alarm`` objects.
-    * The Plots section is converted into a corresponding ``Plotter`` instance.
-    """
-
-    # if runcard argument is a path to a YAML file, load into a dictionary
-    if type(runcard) == str:
-        yaml = YAML()
-        with open(runcard, 'rb') as runcard_file:
-            runcard = yaml.load(runcard_file)
-
-    # Validate runcard format and contents
-    validate_runcard(runcard)
-
-    converted_runcard = runcard.copy()
-
-    # Load any custom components
-    custom_routines = {}
-    custom_instruments = {}
-
-    if 'custom.py' in os.listdir():
-        sys.path.insert(1, os.getcwd())
-        custom = importlib.import_module('custom')
-
-        for name, thing in custom.__dict__.items():
-            if type(thing) == type:
-                if issubclass(thing, _routines.Routine):
-                    custom_routines[name] = thing
-                if issubclass(thing, _instruments.Instrument):
-                    custom_instruments[name] = thing
-
-    # Instruments section
-    available_instruments = {**_instruments.supported, **custom_instruments}
-
-    instruments = {}
-    for name, specs in runcard.get('Instruments', {}).items():
-
-        specs = specs.copy()
-        _type = specs.pop('type')
-        address = specs.get('address', None)
-
-        # Grab any keyword arguments for the adapter
-        adapter_kwargs = {}
-        for kwarg in _adapters.kwargs:
-            if kwarg.replace('_', ' ') in specs:
-                adapter_kwargs[kwarg] = specs.pop(kwarg.replace('_', ' '))
-
-        # Any remaining keywords are instrument presets
-        presets = {
-            key: recast(value) for key, value
-            in specs.get('presets', {}).items()
-        }
-        postsets = {
-            key: recast(value) for key, value
-            in specs.get('postsets', {}).items()
-        }
-
-        instrument_class = available_instruments[_type]
-        instruments[name] = instrument_class(
-            address=address, presets=presets, postsets=postsets,
-            **adapter_kwargs
-        )
-        instruments[name].name = name
-
-    converted_runcard['Instruments'] = instruments
-
-    # Variables section
-    variables = {}
-    for name, specs in runcard['Variables'].items():
-        if 'meter' in specs:
-            instrument = converted_runcard['Instruments'][specs['instrument']]
-            variables[name] = Variable(
-                meter=specs['meter'], instrument=instrument
-            )
-        elif 'knob' in specs:
-            instrument = converted_runcard['Instruments'][specs['instrument']]
-            variables[name] = Variable(
-                knob=specs['knob'], instrument=instrument,
-                lower_limit=specs.get('lower limit', -np.inf),
-                upper_limit=specs.get('upper limit', np.inf)
-            )
-        elif 'expression' in specs:
-            expression = specs['expression']
-            definitions = {}
-
-            for symbol, var_name in specs['definitions'].items():
-                expression = expression.replace(symbol, var_name)
-
-                try:
-                    definitions[var_name] = variables[var_name]
-                except KeyError as undefined:
-                    raise KeyError(f"variable {undefined} is not defined for expression '{name}'")
-
-            variables[name] = Variable(
-                expression=expression, definitions=definitions
-            )
-        elif 'remote' in specs:
-            remote = specs['remote']
-            alias = specs.get('alias', name)
-            protocol = specs.get('protocol', None)
-            dtype = specs.get('dtype', None)
-            settable = specs.get('settable', False)
-
-            variables[name] = Variable(
-                remote=remote, alias=alias, protocol=protocol,
-                dtype=dtype, settable=settable
-            )
-
-        elif 'parameter' in specs:
-            variables[name] = Variable(parameter=specs['parameter'])
-
-    # Routines section
-    available_routines = {**_routines.supported, **custom_routines}
-
-    routines = {}
-    if 'Routines' in runcard:
-        for name, specs in runcard['Routines'].items():
-            specs = specs.copy()  # avoids modifying the runcard
-            _type = specs.pop('type')
-
-            specs = {
-                key.replace(' ', '_'): value for key, value in specs.items()
-            }
-
-            # For Set, Timecourse and Sequence routines
-            knobs = np.array([specs.get('knobs', [])]).flatten()
-            if knobs.size > 0:
-                for knob in knobs:
-                    if knob not in variables:
-                        raise KeyError(
-                            f'knob {knob} specified for routine {name} '
-                            'is not in Variables!'
-                        )
-
-                specs['knobs'] = {name: variables[name] for name in knobs}
-
-            meters = np.array([specs.get('meters', [])]).flatten()
-            if meters.size > 0:
-                for meter in meters:
-                    if meter not in variables:
-                        raise KeyError(
-                            f'meter {meter} specified for routine {name} '
-                            f'is not in Variables!'
-                        )
-
-                specs['meters'] = {name: variables[name] for name in meters}
-
-            if 'values' in specs:
-                specs['values'] = np.array(
-                    specs['values'], dtype=object
-                ).reshape((len(knobs), -1))
-
-                # Values can be variables, specified by their names
-                for var_name in variables:
-                    where_variable = (specs['values'] == var_name)
-                    # locate names of variables
-
-                    specs['values'][where_variable] = variables[var_name]
-                    # replace variable names with variables
-
-                # Values can be specified in a CSV file
-                def is_csv(item):
-                    if type(item) == str:
-                        return '.csv' in item
-                    else:
-                        return False
-
-                def get_csv(path, column):
-                    df = pd.read_csv(recast(path))
-                    return df[column].values.flatten()
-
-                specs['values'] = np.array([
-                    get_csv(values[0], knob) if is_csv(values[0])
-                    else values for knob, values
-                    in zip(specs['knobs'].keys(), specs['values'])
-                ], dtype=object)
-
-            # For Server routines
-            readwrite = np.array([specs.get('readwrite', [])]).flatten()
-            if readwrite.size > 0:
-                for variable in readwrite:
-                    if variable not in variables:
-                        raise KeyError(
-                            f'Variable {variable} specified for routine {name} '
-                            'is not in Variables!'
-                        )
-
-                specs['readwrite'] = {
-                    name: variables[name] for name in readwrite
-                }
-
-            readonly = np.array([specs.get('readonly', [])]).flatten()
-            if readonly.size > 0:
-                for variable in readonly:
-                    if variable not in variables:
-                        raise KeyError(
-                            f'Variable {variable} specified for routine {name} '
-                            'is not in Variables!'
-                        )
-
-                specs['readonly'] = {
-                    name: variables[name] for name in readonly
-                }
-
-            if 'Server' in _type and len(readonly) == 0 and len(readwrite) == 0:
-                # Give readonly access to all variables if no variables
-                # specified
-                specs['readonly'] = variables
-
-            routines[name] = available_routines[_type](**specs)
-
-    converted_runcard['Experiment'] = Experiment(variables, routines=routines)
-
-    # Alarms section
-    alarms = {}
-    if 'Alarms' in runcard:
-        for name, specs in runcard['Alarms'].items():
-
-            alarm_variables = specs.copy().get('variables', {})
-            condition = specs.copy()['condition']
-
-            for variable in specs.get('variables', {}):
-                if variable not in variables:
-                    raise KeyError(
-                        f'variable {variable} specified for alarm {name} '
-                        f'is not in Variables!'
-                    )
-
-            alphabet = 'abcdefghijklmnopqrstuvwxyz'
-            for var_name, variable in variables.items():
-
-                # Variables can be called by name in the condition
-                if var_name in condition:
-                    temp_name = ''.join(
-                        [
-                            alphabet[np.random.randint(0, len(alphabet))]
-                            for i in range(3)
-                        ]
-                    )
-                    while temp_name in alarm_variables:
-                        # make sure temp_name is not repeated
-                        temp_name = ''.join(
-                            [
-                                alphabet[np.random.randint(0, len(alphabet))]
-                                for i in range(3)
-                            ]
-                        )
-
-                    alarm_variables.update({temp_name: variable})
-                    condition = condition.replace(var_name, temp_name)
-
-                # Otherwise, they are defined in the alarm_variables
-                for symbol, alarm_variable_name in alarm_variables.items():
-                    if alarm_variable_name == var_name:
-                        alarm_variables[symbol] = variable
-
-            alarms.update(
-                {
-                    name: Alarm(
-                        condition,
-                        alarm_variables,
-                        protocol=specs.get('protocol', None)
-                    )
-                }
-            )
-
-    converted_runcard['Alarms'] = alarms
-
-    # Plots section
-    if 'Plots' in runcard:
-        converted_runcard['Plotter'] = _graphics.Plotter(
-            converted_runcard['Experiment'].data, settings=runcard['Plots']
-        )
-    else:
-        converted_runcard['Plotter'] = None
-
-    return converted_runcard
+# This submodule defines the basic behavior of the key features of the
+# empyric package
+import collections
+import datetime
+import importlib
+import numbers
+import os
+import pathlib
+import socket
+import sys
+import threading
+import time
+import tkinter as tk
+from tkinter.filedialog import askopenfilename
+
+import numpy as np
+import pandas as pd
+import pykwalify.errors
+from pykwalify.core import Core as YamlValidator
+from ruamel.yaml import YAML
+
+from empyric import adapters as _adapters
+from empyric import graphics as _graphics
+from empyric import instruments as _instruments
+from empyric import routines as _routines
+from empyric.tools import convert_time, Clock, recast, write_to_socket, \
+    read_from_socket
+
+
+class Variable:
+    """
+    Basic representation of an experimental variable that comes in 4 kinds:
+    knob, meter, expression and parameter.
+
+    A knob is a variable that can be directly controlled by an instrument, e.g.
+    the voltage of a power supply.
+
+    A meter is a variable that is measured by an instrument, such as
+    temperature. Some meters can be controlled directly or indirectly through
+    an associated (but distinct) knob.
+
+    An expression is a variable that is not directly measured, but is
+    calculated based on other variables of the experiment. An example of an
+    expression is the output power of a power supply, where voltage is a knob
+    and current is a meter: power = voltage * current.
+
+    A remote variable is a variable controlled by an experiment (running a
+    server) on a different process or computer.
+
+    A parameter is a variable whose value is assigned directly by the user. An
+    example is a unit conversion factor such as 2.54 cm per inch, a numerical
+    constant like pi or a setpoint for a control routine.
+
+    The value types of variables are either numbers (floats and/or integers),
+    booleans, strings or arrays (containing some combination of the previous
+    three types).
+    """
+
+    # Abbreviated functions that can be used to evaluate expression variables
+    # parentheses are included to facilitate search for functions in expressions
+    expression_functions = {
+        'sqrt(': 'np.sqrt(',
+        'exp(': 'np.exp(',
+        'sin(': 'np.sin(',
+        'cos(': 'np.cos(',
+        'tan(': 'np.tan(',
+        'sum(': 'np.nansum(',
+        'mean(': 'np.nanmean(',
+        'rms(': 'np.nanstd(',
+        'std(': 'np.nanstd(',
+        'var(': 'np.nanvar(',
+        'diff(': 'np.diff(',
+        'max(': 'np.nanmax(',
+        'min(': 'np.nanmin('
+    }
+
+    def __init__(self,
+                 # Knobs and meters
+                 instrument=None, knob=None, meter=None,
+                 lower_limit=-np.inf, upper_limit=np.inf,
+
+                 # Expressions
+                 expression=None, definitions=None,
+
+                 # Remote variables
+                 remote=None, alias=None, protocol=None, dtype=None,
+                 settable=False,
+
+                 # Parameters
+                 parameter=None
+                 ):
+        """
+        For knobs or meters, either an instrument or a server argument must be
+        given.
+
+        If an expression is given with symbols/terms representing other
+        variables, that mapping must be specified in the definitions argument.
+
+        :param instrument: (Instrument) instrument with the corresponding knob
+        or meter
+        :param knob: (str) instrument knob label, if variable is a knob
+        :param meter: (str) instrument meter label, if variable is a meter
+
+        :param expression: (str) expression for the variable in terms of other
+        variables, if variable is an expression
+        :param definitions: (dict) dictionary of the form {..., symbol:
+        variable, ...} mapping the symbols in the expression to other variable
+        objects; only used if type is 'expression'
+
+        :param remote: (str) address of the server of the variable controlling
+        the variable, in the form '[host name/ip address]::[port]'.
+
+        :param alias: (str) for a SocketServer, the name of the variable on the
+        server; for a ModbusServer, the register address of the variable.
+        :param protocol: (str) server communication protocol; set to 'modbus'
+        if the server is a `ModbusServer`, otherwise no protocol (default)
+        implies that the server is a `SocketServer`.
+        :param dtype: (str) the data type of the remote variable. It is only
+        relevant for ModbusServer variables which can be either boolean,
+        integer or float.
+
+        :param parameter (str) value of a user controlled parameter.
+        """
+
+        self._value = None  # last known value of this variable
+
+        if meter:
+            self.meter = meter
+            self.type = 'meter'
+            self.settable = False
+
+        elif knob:
+            self.knob = knob
+            self.type = 'knob'
+            self.settable = True
+            self.lower_limit = lower_limit
+            self.upper_limit = upper_limit
+
+        elif expression:
+            self.expression = expression
+            self.type = 'expression'
+            self.settable = False
+
+            if definitions:
+                self.definitions = definitions
+            else:
+                self.definitions = {}
+
+        elif remote:
+            self.remote = remote
+            self.alias = alias
+            self.protocol = protocol
+            self.dtype = '32bit_float' if dtype is None else dtype
+            self.type = 'remote'
+
+            if protocol == 'modbus':
+                self._client = _instruments.ModbusClient(remote)
+                self.settable = settable
+            else:
+                remote_ip, remote_port = remote.split('::')
+
+                self._socket = socket.socket(socket.AF_INET, socket.SOCK_STREAM)
+
+                self._socket.connect((remote_ip, int(remote_port)))
+
+                write_to_socket(self._socket, f'{self.alias} settable?')
+
+                response = read_from_socket(self._socket, timeout=None)
+
+                self.settable = response == f'{self.alias} settable'
+
+        elif parameter:
+            self.parameter = parameter
+            self._value = parameter
+            self.type = 'parameter'
+            self.settable = True
+
+        else:
+            raise ValueError(
+                'variable object must have a specified knob, meter or '
+                'expression, or assigned a value if a parameter!'
+            )
+
+        # time of last evaluation; used for expressions
+        self.last_evaluation = np.nan
+
+        # Check that knob or meter has been assigned an instrument
+        if hasattr(self, 'knob') or hasattr(self, 'meter'):
+            if not instrument:
+                raise AttributeError(
+                    f'{self.type} variable definition requires an instrument!'
+                )
+            self.instrument = instrument
+
+    @property
+    def value(self):
+
+        if hasattr(self, 'knob'):
+            self._value = self.instrument.get(self.knob)
+            self.last_evaluation = time.time()
+
+        elif hasattr(self, 'meter'):
+            self._value = self.instrument.measure(self.meter)
+            self.last_evaluation = time.time()
+
+        elif hasattr(self, 'expression'):
+
+            expression = self.expression
+
+            # carets represent exponents
+            expression = expression.replace('^', '**')
+
+            expr_vals = {}
+            for symbol, variable in self.definitions.items():
+                # take last known value
+
+                expr_vals[symbol] = variable._value
+
+                expression = expression.replace(
+                    symbol, f"expr_vals['{symbol}']"
+                )
+
+            for shorthand, longhand in self.expression_functions.items():
+                if shorthand in expression:
+                    expression = expression.replace(shorthand, longhand)
+
+            try:
+                if 'None' not in expression and 'nan' not in expression:
+                    self._value = eval(expression)
+                else:
+                    self._value = None
+            except BaseException as err:
+                print(f'Unable to evaluate expression {self.expression}:', err)
+                self._value = None
+
+            self.last_evaluation = time.time()
+
+        elif hasattr(self, 'remote'):
+
+            if self.protocol == 'modbus':
+
+                fcode = 3 if self.settable else 4
+
+                self._value = self._client.read(
+                    fcode, self.alias, count=2, dtype=self.dtype
+                )
+
+            else:
+                write_to_socket(self._socket, f'{self.alias} ?')
+
+                response = read_from_socket(self._socket)
+
+                try:
+                    self._value = recast(response.split(' ')[-1])
+                except BaseException as error:
+                    print(
+                        f'Warning: unable to retrieve value of {self.alias} '
+                        f'from server at {self.remote}; got error "{error}"'
+                    )
+
+        elif hasattr(self, 'parameter'):
+
+            self._value = recast(self.parameter)
+
+        return self._value
+
+    @value.setter
+    def value(self, value):
+
+        if value is None:
+            # Do nothing if value is null
+            pass
+
+        elif isinstance(value, numbers.Number) and np.isnan(value):
+            pass
+
+        elif hasattr(self, 'knob'):
+
+            if value > self.upper_limit:
+                self.instrument.set(self.knob, self.upper_limit)
+            elif value < self.lower_limit:
+                self.instrument.set(self.knob, self.lower_limit)
+            else:
+                self.instrument.set(self.knob, value)
+
+            self._value = self.instrument.__getattribute__(
+                self.knob.replace(' ', '_')
+            )
+
+        elif hasattr(self, 'remote') and self.settable:
+
+            if self.protocol == 'modbus':
+
+                self._client.write(16, self.alias, value, dtype=self.dtype)
+
+            else:
+                write_to_socket(self._socket, f'{self.alias} {value}')
+
+                check = read_from_socket(self._socket)
+
+                if check == '' or check is None:
+                    print(
+                        f'Warning: received no response from server at '
+                        f'{self.remote} while trying to set {self.alias}'
+                    )
+                elif 'Error' in check:
+                    print(
+                        f'Warning: got response "{check}" while trying to set '
+                        f'{self.alias} on server at {self.remote}'
+                    )
+                else:
+                    try:
+
+                        check_value = recast(check.split(f'{self.alias} ')[1])
+
+                        if value != check_value:
+                            print(
+                                f'Warning: attempted to set {self.alias} on '
+                                f'server at {self.remote} to {value} but '
+                                f'checked value is {check_value}'
+                            )
+
+                    except ValueError as val_err:
+                        print(
+                            f'Warning: unable to check value while setting '
+                            f'{self.alias} on server at {self.remote}; '
+                            f'got error "{val_err}"'
+                        )
+                    except IndexError as ind_err:
+                        print(
+                            f'Warning: unable to check value while setting '
+                            f'{self.alias} on server at {self.remote}; '
+                            f'got error "{ind_err}"'
+                        )
+
+        elif hasattr(self, 'parameter'):
+            self.parameter = value
+
+        else:
+            raise ValueError(
+                f'Attempt to set {self.type}! '
+                'Only knobs and parameters can be set.'
+            )
+
+    def __repr__(self):
+        return self.type[0].upper() + self.type[1:] + 'Variable'
+
+    def __del__(self):
+
+        if hasattr(self, 'remote'):
+            if self.protocol == 'modbus':
+                self._client.disconnect()
+            else:
+                self._socket.shutdown(socket.SHUT_RDWR)
+                self._socket.close()
+
+
+class Experiment:
+    """
+    An iterable class which represents an experiment; iterates through any
+    assigned routines,and retrieves and stores the values of all experiment
+    variables.
+    """
+
+    # Possible statuses of an experiment
+    READY = 'Ready'  # Experiment is waiting to start
+    RUNNING = 'Running'  # Experiment is running
+    HOLDING = 'Holding'  # Routines are stopped, but measurements are ongoing
+    STOPPED = 'Stopped'  # Both routines and measurements are stopped
+    TERMINATED = 'Terminated'
+
+    # Experiment has either finished or has been terminated by the user
+
+    @property
+    def status(self):
+        return self._status
+
+    @status.setter
+    def status(self, status):
+        prior_base_status = self._status.split(':')[0]
+        new_base_status = status.split(':')[0]
+
+        # Only allow change if the status is unlocked,
+        # or if the base status is the same
+        if not self.status_locked or new_base_status == prior_base_status:
+            self._status = status
+
+    @property
+    def ready(self):
+        return 'Ready' in self.status
+
+    @property
+    def running(self):
+        return 'Running' in self.status
+
+    @property
+    def holding(self):
+        return 'Holding' in self.status
+
+    @property
+    def stopped(self):
+        return 'Stopped' in self.status
+
+    @property
+    def terminated(self):
+        return 'Terminated' in self.status
+
+    def __init__(self, variables, routines=None, end=None):
+
+        self.variables = variables
+        # dict of the form {..., name: variable, ...}
+
+        # Used to block evaluation of expressions
+        # until their dependee variables are evaluated
+        self.eval_events = {name: threading.Event() for name in variables}
+
+        if routines:
+            self.routines = routines
+            # dictionary of the form {..., name: (variable_name, routine), ...}
+        else:
+            self.routines = {}
+
+        if end:
+            if end.lower() == 'with routines':
+                self.end = max([routine.end for routine in routines.values()])
+            else:
+                self.end = end
+        else:
+            self.end = np.inf
+
+        self.clock = Clock()
+        self.clock.start()
+
+        self.timestamp = datetime.datetime.now().strftime('%Y%m%d-%H%M%S')
+
+        self.data = pd.DataFrame(columns=['Time'] + list(variables.keys()))
+
+        self.state = pd.Series({column: None for column in self.data.columns})
+        self.state['Time'] = 0
+
+        self._status = Experiment.READY
+        self.status_locked = True
+        # can only be unlocked by the start, hold, stop and terminate methods
+
+        self.saved = []  # list of saved data entries
+
+    def __next__(self):
+
+        # Start the clock on first call
+        if self.state.name is None:  # first step of the experiment
+            self.start()
+            self.status = Experiment.RUNNING + ': initializing...'
+
+        # Update time
+        self.state['Time'] = self.clock.time
+        self.state.name = datetime.datetime.now()
+
+        # If experiment is stopped, just return the knob & parameter values,
+        # and nullify meter & expression values
+        if self.stopped:
+
+            threads = {}
+            for name, variable in self.variables.items():
+                if variable.type in ['knob', 'parameter']:
+                    threads[name] = threading.Thread(
+                        target=self._update_variable, args=(name,)
+                    )
+                    threads[name].start()
+                else:
+                    self.state[name] = None
+
+            # Wait for all routine threads to finish
+            for name, thread in threads.items():
+                self.status = Experiment.RUNNING + f': retrieving {name}'
+                thread.join()
+
+            return self.state
+
+        # If the experiment is running, apply new settings to knobs
+        # according to the routines (if there are any)
+        if self.running:
+
+            # Update each routine in its own thread
+            threads = {}
+            for name, routine in self.routines.items():
+                threads[name] = threading.Thread(
+                    target=self._update_routine, args=(name,)
+                )
+                threads[name].start()
+
+            # Wait for all routine threads to finish
+            for name, thread in threads.items():
+                self.status = Experiment.RUNNING + f': executing {name}'
+                thread.join()
+
+            self.status = Experiment.RUNNING
+
+        # Get all variable values if experiment is running or holding
+        if self.running or self.holding:
+
+            for event in self.eval_events.values():
+                event.clear()
+
+            # Run each measure / get operation in its own thread
+            threads = {}
+            for name in self.variables:
+                threads[name] = threading.Thread(
+                    target=self._update_variable, args=(name,)
+                )
+                threads[name].start()
+
+            base_status = self.status
+
+            # Wait for all threads to finish
+            for name, thread in threads.items():
+                self.status = base_status + f': retrieving {name}'
+                thread.join()
+
+            self.status = base_status
+
+            # Append new state to experiment data set
+            self.data.loc[self.state.name] = self.state
+
+        # End the experiment, if the duration of the experiment has passed
+        if self.clock.time > self.end:
+            self.terminate()
+
+        if self.terminated:
+            raise StopIteration
+
+        return self.state
+
+    def __iter__(self):
+        return self
+
+    def _update_variable(self, name):
+        """Retrieve and store a variable value"""
+
+        try:
+
+            if self.variables[name].type == 'expression':
+                for dependee in self.variables[name].definitions:
+                    event = self.eval_events[dependee]
+                    event.wait()  # wait for dependee to be evaluated
+
+            value = self.variables[name].value
+
+            self.eval_events[name].set()
+            # unblock threads evaluating dependents
+
+            if np.size(value) > 1:  # store array data as CSV files
+                dataframe = pd.DataFrame(
+                    {name: value}, index=[self.state.name] * len(value)
+                )
+                path = name.replace(' ', '_') + '_'
+                path += self.state.name.strftime('%Y%m%d-%H%M%S') + '.csv'
+                dataframe.to_csv(path)
+                self.state[name] = path
+            else:
+                self.state[name] = value
+        except BaseException as err:
+            self.terminate()
+            raise err
+
+    def _update_routine(self, name):
+        """Update a routine according to the current state"""
+
+        try:
+            self.routines[name].update(self.state)
+        except BaseException as err:
+            self.terminate()
+            raise err
+
+    def save(self, directory=None):
+        """
+        Save the experiment dataframe to a CSV file
+
+        :param directory: (path) (optional) directory to save data to,
+        if different from working directory
+        :return: None
+        """
+
+        base_status = self.status
+        self.status = base_status + ': saving data'
+
+        path = f"data_{self.timestamp}.csv"
+
+        if directory:
+            path = os.path.join(directory, path)
+
+        if not os.path.exists(path):
+            # if this is a new file, write column headers
+            with open(path, 'a') as data_file:
+                data_file.write(',' + ','.join(self.data.columns) + '\n')
+
+        unsaved = np.setdiff1d(self.data.index, self.saved)
+
+        with open(path, 'a') as data_file:
+            for line in unsaved:
+                line_data = ','.join(map(str, list(self.data.loc[line])))
+                data_file.write(str(line) + ',' + line_data + '\n')
+
+        self.saved = self.saved + list(unsaved)
+
+        self.status = base_status
+
+    def start(self):
+        """
+        Start the experiment: clock starts/resumes, routines resume,
+        measurements continue
+
+        :return: None
+        """
+        self.clock.start()
+
+        self.status_locked = False
+        self.status = Experiment.RUNNING
+        self.status_locked = True
+
+    def hold(self, reason=None):
+        """
+        Hold the experiment: clock stops, routines stop, measurements continue
+
+        :return: None
+        """
+        self.clock.stop()
+
+        self.status_locked = False
+        self.status = Experiment.HOLDING
+        if reason:
+            self.status = self.status + ': ' + reason
+        self.status_locked = True
+
+    def stop(self, reason=None):
+        """
+        Stop the experiment: clock stops, routines stop, measurements stop
+
+        :return: None
+        """
+        self.clock.stop()
+
+        self.status_locked = False
+        self.status = Experiment.STOPPED
+        if reason:
+            self.status = self.status + ': ' + reason
+        self.status_locked = True
+
+    def terminate(self, reason=None):
+        """
+        Terminate the experiment: clock, routines and measurements stop,
+        data is saved and StopIteration is raised
+
+        :return: None
+        """
+        self.stop()
+        self.save()
+
+        self.status_locked = False
+        self.status = Experiment.TERMINATED
+        if reason:
+            self.status = self.status + ': ' + reason
+        self.status_locked = True
+
+        # End routines
+        for routine in self.routines.values():
+            routine.terminate()
+
+    def __repr__(self):
+        return 'Experiment'
+
+
+class Alarm:
+    """
+    Triggers if a condition among variables is met and indicates the response
+    protocol
+    """
+
+    def __init__(self, condition, variables, protocol=None):
+        self.trigger_variable = Variable(
+            expression=condition, definitions=variables
+        )
+
+        if protocol:
+            self.protocol = protocol
+        else:
+            self.protocol = 'none'
+
+    @property
+    def triggered(self):
+        return self.trigger_variable.value is True
+
+    def __repr__(self):
+        return 'Alarm'
+
+
+class Manager:
+    """
+    Utility class which sets up and manages experiments, based on runcards.
+    When initallized, it uses the given runcard to construct an experiment and
+    run it in a separate thread. The Manager also handles alarms as specified
+    by the runcard.
+    """
+
+    def __init__(self, runcard=None):
+        """
+        :param runcard: (dict/str) runcard as a dictionary or path pointing to
+        a YAML file
+        """
+
+        if runcard:
+            self.runcard = runcard
+        else:
+            # Have user locate runcard, if none given
+            root = tk.Tk()
+            root.withdraw()
+            self.runcard = askopenfilename(
+                parent=root, title='Select Runcard',
+                filetypes=[('YAML files', '*.yaml')]
+            )
+
+            if self.runcard == '':
+                raise ValueError('a valid runcard was not selected!')
+
+        if isinstance(self.runcard, str) and os.path.exists(self.runcard):
+
+            dirname = os.path.dirname(self.runcard)
+            if dirname != '':
+                os.chdir(os.path.dirname(self.runcard))
+                # go to runcard directory to put data in same location
+
+            yaml = YAML()
+            with open(self.runcard, 'rb') as runcard_file:
+                self.runcard = yaml.load(runcard_file)  # load the runcard
+
+        elif isinstance(self.runcard, dict):
+            pass
+        else:
+            raise TypeError(
+                f'runcard given to Manager must be a path to a YAML file '
+                f'or a dictionary, not {type(self.runcard)}!'
+            )
+
+        converted_runcard = convert_runcard(self.runcard)
+
+        self.description = converted_runcard['Description']
+        self.settings = converted_runcard['Settings']
+        self.instruments = converted_runcard['Instruments']
+        self.alarms = converted_runcard['Alarms']
+        self.plotter = converted_runcard['Plotter']
+
+        self.experiment = converted_runcard['Experiment']
+
+        # Unpack settings
+        self.followup = self.settings.get('follow-up', None)
+        self.step_interval = convert_time(
+            self.settings.get('step interval', 0.1)
+        )
+        self.save_interval = convert_time(
+            self.settings.get('save interval', 60)
+        )
+        self.plot_interval = convert_time(
+            self.settings.get('plot interval', 0.1)
+        )
+        self.end = convert_time(self.settings.get('end', np.inf))
+
+        self.experiment.end = self.end
+
+        self.last_save = 0
+
+        self.awaiting_alarms = {}  # dictionary of alarms that are triggered
+
+    def run(self, directory=None):
+        """
+        Run the experiment defined by the runcard. A GUI shows experiment
+        status, while the experiment is run in a separate thread.
+
+        :param directory: (path) (optional) directory in which to run the
+        experiment if different from the working directory
+        :return: None
+        """
+
+        top_dir = os.getcwd()
+
+        if directory:
+            os.chdir(directory)
+
+        # Create a new directory for data storage
+        experiment_name = self.runcard['Description'].get('name', 'Experiment')
+        working_dir = experiment_name + '-' + self.experiment.timestamp
+        os.mkdir(working_dir)
+        os.chdir(working_dir)
+
+        # Save executed runcard alongside data for record keeping
+        yaml = YAML()
+
+        timestamped_path = f"{experiment_name}_{self.experiment.timestamp}.yaml"
+        with open(timestamped_path, 'w') as runcard_file:
+            yaml.dump(self.runcard, runcard_file)
+
+        # Run experiment loop in separate thread
+        experiment_thread = threading.Thread(target=self._run)
+        experiment_thread.start()
+
+        # Set up the GUI for user interaction
+        self.gui = _graphics.ExperimentGUI(self.experiment,
+                                           alarms=self.alarms,
+                                           instruments=self.instruments,
+                                           title=self.description.get(
+                                               'name', 'Experiment'
+                                           ),
+                                           plotter=self.plotter,
+                                           save_interval=self.save_interval,
+                                           plot_interval=self.plot_interval)
+
+        self.gui.run()
+
+        experiment_thread.join()
+
+        # Disconnect instruments
+        for instrument in self.instruments.values():
+            instrument.disconnect()
+
+        os.chdir(top_dir)  # return to the parent directory
+
+        # Cancel follow-up if experiment terminated by user
+        if self.experiment.terminated and 'user' in self.experiment.status:
+            self.followup = None
+
+        # Execute the follow-up experiment if there is one
+        if self.followup:
+            if 'yaml' in self.followup:
+                self.__init__(self.followup)
+                self.run(directory=directory)
+            elif 'repeat' in self.followup:
+                self.__init__(self.runcard)
+                self.run(directory=directory)
+
+    def _run(self):
+        # Run in a separate thread
+
+        for state in self.experiment:
+
+            step_start = time.time()
+
+            # Save experimental data periodically
+            next_save = self.last_save + self.save_interval
+            if self.experiment.clock.time >= next_save:
+                save_thread = threading.Thread(target=self.experiment.save)
+                save_thread.start()
+                self.last_save = self.experiment.clock.time
+
+            # Check if any alarms are triggered and handle them
+            for name, alarm in self.alarms.items():
+                if alarm.triggered:
+
+                    # Add to dictionary of triggered alarms, if newly triggered
+                    if name not in self.awaiting_alarms:
+                        self.awaiting_alarms[name] = {
+                            'time': self.experiment.data['Time'].iloc[-1],
+                            'status': self.experiment.status,
+                        }
+
+                    if 'none' in alarm.protocol:
+                        # do nothing (GUI will indicate that alarm is triggered)
+                        break
+                    if 'hold' in alarm.protocol:
+                        # stop routines but keep measuring until alarm is clear
+                        self.experiment.hold(reason=name)
+                        break
+                    elif 'stop' in alarm.protocol:
+                        # stop routines and measurements until alarm is clear
+                        self.experiment.stop(reason=name)
+                        break
+                    elif 'terminate' in alarm.protocol:
+                        # terminate the experiment
+                        self.experiment.terminate(reason=name)
+                        break
+                    elif 'yaml' in alarm.protocol:
+                        # terminate the experiment and run another
+                        self.experiment.terminate(reason=name)
+                        self.followup = alarm.protocol
+                        break
+                    elif 'check' in alarm.protocol:
+                        # stop routines and measurements until user resumes
+                        self.experiment.stop(reason=name)
+                        break
+                    else:
+                        # terminate the experiment
+                        self.experiment.terminate(reason=name)
+                        break
+
+                elif name in self.awaiting_alarms:
+                    # Alarm was previously triggered but is now clear
+
+                    if 'check' not in alarm.protocol:
+                        # alarm is not waiting for user to check
+
+                        info = self.awaiting_alarms.pop(name)
+                        # remove from dictionary of triggered alarms
+                        prior_status = info['status']
+
+                        if len(self.awaiting_alarms) == 0:
+                            # there are no more triggered alarms
+                            # return to state of experiment prior to trigger
+                            if 'Running' in prior_status:
+                                self.experiment.start()
+                            if 'Holding' in prior_status:
+                                self.experiment.hold(reason=name + ' cleared')
+                            if 'Stopped' in prior_status:
+                                self.experiment.stop(reason=name + ' cleared')
+
+            step_end = time.time()
+
+            remaining_time = self.step_interval - (step_end - step_start)
+
+            if remaining_time > 0:
+                time.sleep(remaining_time)
+
+    def __repr__(self):
+        return 'Manager'
+
+
+class RuncardError(BaseException):
+    pass
+
+
+def validate_runcard(runcard):
+    is_dict = isinstance(runcard, dict)
+    is_ordereddict = isinstance(runcard, collections.OrderedDict)
+
+    if is_dict or is_ordereddict:
+        # create temporary runcard YAML file
+        yaml = YAML()
+
+        runcard_path = f'tmp_runcard_{time.time()}.yaml'
+
+        with open(runcard_path, 'w') as runcard_file:
+            yaml.dump(runcard, runcard_file)
+
+        validate_runcard(runcard_path)
+
+        os.remove(runcard_path)
+
+        return True
+
+    elif type(runcard) is not str:
+        raise ValueError('runcard must be either dict or str.')
+
+    validator = YamlValidator(
+        source_file=runcard,
+        schema_files=[
+            os.path.join(pathlib.Path(__file__).parent, "runcard_schema.yaml")
+        ]
+    )
+
+    try:
+        validator.validate(raise_exception=True)
+    except pykwalify.errors.SchemaError as err:
+        raise RuncardError(err)
+
+    return True
+
+
+def convert_runcard(runcard):
+    """
+    :param runcard: (dict/str) runcard dictionary or path string
+
+    :return: (dict) converted runcard in the form described below.
+
+    Converts the sections into the relevant objects:
+
+    * The Descriptions and Settings sections are unchanged.
+    * The Instruments section is converted into a dictionary of corresponding
+      ``Instrument`` instances.
+    * The Variables and Routines sections are combined into an ``Experiment``
+      instance.
+    * The Alarms section is  converted into a dictionary of corresponding
+      ``Alarm`` objects.
+    * The Plots section is converted into a corresponding ``Plotter`` instance.
+    """
+
+    # if runcard argument is a path to a YAML file, load into a dictionary
+    if type(runcard) == str:
+        yaml = YAML()
+        with open(runcard, 'rb') as runcard_file:
+            runcard = yaml.load(runcard_file)
+
+    # Validate runcard format and contents
+    validate_runcard(runcard)
+
+    converted_runcard = runcard.copy()
+
+    # Load any custom components
+    custom_routines = {}
+    custom_instruments = {}
+
+    if 'custom.py' in os.listdir():
+        sys.path.insert(1, os.getcwd())
+        custom = importlib.import_module('custom')
+
+        for name, thing in custom.__dict__.items():
+            if type(thing) == type:
+                if issubclass(thing, _routines.Routine):
+                    custom_routines[name] = thing
+                if issubclass(thing, _instruments.Instrument):
+                    custom_instruments[name] = thing
+
+    # Instruments section
+    available_instruments = {**_instruments.supported, **custom_instruments}
+
+    instruments = {}
+    for name, specs in runcard.get('Instruments', {}).items():
+
+        specs = specs.copy()
+        _type = specs.pop('type')
+        address = specs.get('address', None)
+
+        # Grab any keyword arguments for the adapter
+        adapter_kwargs = {}
+        for kwarg in _adapters.kwargs:
+            if kwarg.replace('_', ' ') in specs:
+                adapter_kwargs[kwarg] = specs.pop(kwarg.replace('_', ' '))
+
+        # Any remaining keywords are instrument presets
+        presets = {
+            key: recast(value) for key, value
+            in specs.get('presets', {}).items()
+        }
+        postsets = {
+            key: recast(value) for key, value
+            in specs.get('postsets', {}).items()
+        }
+
+        instrument_class = available_instruments[_type]
+        instruments[name] = instrument_class(
+            address=address, presets=presets, postsets=postsets,
+            **adapter_kwargs
+        )
+        instruments[name].name = name
+
+    converted_runcard['Instruments'] = instruments
+
+    # Variables section
+    variables = {}
+    for name, specs in runcard['Variables'].items():
+        if 'meter' in specs:
+            instrument = converted_runcard['Instruments'][specs['instrument']]
+            variables[name] = Variable(
+                meter=specs['meter'], instrument=instrument
+            )
+        elif 'knob' in specs:
+            instrument = converted_runcard['Instruments'][specs['instrument']]
+            variables[name] = Variable(
+                knob=specs['knob'], instrument=instrument,
+                lower_limit=specs.get('lower limit', -np.inf),
+                upper_limit=specs.get('upper limit', np.inf)
+            )
+        elif 'expression' in specs:
+            expression = specs['expression']
+            definitions = {}
+
+            for symbol, var_name in specs['definitions'].items():
+                expression = expression.replace(symbol, var_name)
+
+                try:
+                    definitions[var_name] = variables[var_name]
+                except KeyError as undefined:
+                    raise KeyError(f"variable {undefined} is not defined for expression '{name}'")
+
+            variables[name] = Variable(
+                expression=expression, definitions=definitions
+            )
+        elif 'remote' in specs:
+            remote = specs['remote']
+            alias = specs.get('alias', name)
+            protocol = specs.get('protocol', None)
+            dtype = specs.get('dtype', None)
+            settable = specs.get('settable', False)
+
+            variables[name] = Variable(
+                remote=remote, alias=alias, protocol=protocol,
+                dtype=dtype, settable=settable
+            )
+
+        elif 'parameter' in specs:
+            variables[name] = Variable(parameter=specs['parameter'])
+
+    # Routines section
+    available_routines = {**_routines.supported, **custom_routines}
+
+    routines = {}
+    if 'Routines' in runcard:
+        for name, specs in runcard['Routines'].items():
+            specs = specs.copy()  # avoids modifying the runcard
+            _type = specs.pop('type')
+
+            specs = {
+                key.replace(' ', '_'): value for key, value in specs.items()
+            }
+
+            # For Set, Timecourse and Sequence routines
+            knobs = np.array([specs.get('knobs', [])]).flatten()
+            if knobs.size > 0:
+                for knob in knobs:
+                    if knob not in variables:
+                        raise KeyError(
+                            f'knob {knob} specified for routine {name} '
+                            'is not in Variables!'
+                        )
+
+                specs['knobs'] = {name: variables[name] for name in knobs}
+
+            meters = np.array([specs.get('meters', [])]).flatten()
+            if meters.size > 0:
+                for meter in meters:
+                    if meter not in variables:
+                        raise KeyError(
+                            f'meter {meter} specified for routine {name} '
+                            f'is not in Variables!'
+                        )
+
+                specs['meters'] = {name: variables[name] for name in meters}
+
+            if 'values' in specs:
+                specs['values'] = np.array(
+                    specs['values'], dtype=object
+                ).reshape((len(knobs), -1))
+
+                # Values can be variables, specified by their names
+                for var_name in variables:
+                    where_variable = (specs['values'] == var_name)
+                    # locate names of variables
+
+                    specs['values'][where_variable] = variables[var_name]
+                    # replace variable names with variables
+
+                # Values can be specified in a CSV file
+                def is_csv(item):
+                    if type(item) == str:
+                        return '.csv' in item
+                    else:
+                        return False
+
+                def get_csv(path, column):
+                    df = pd.read_csv(recast(path))
+                    return df[column].values.flatten()
+
+                specs['values'] = np.array([
+                    get_csv(values[0], knob) if is_csv(values[0])
+                    else values for knob, values
+                    in zip(specs['knobs'].keys(), specs['values'])
+                ], dtype=object)
+
+            # For Server routines
+            readwrite = np.array([specs.get('readwrite', [])]).flatten()
+            if readwrite.size > 0:
+                for variable in readwrite:
+                    if variable not in variables:
+                        raise KeyError(
+                            f'Variable {variable} specified for routine {name} '
+                            'is not in Variables!'
+                        )
+
+                specs['readwrite'] = {
+                    name: variables[name] for name in readwrite
+                }
+
+            readonly = np.array([specs.get('readonly', [])]).flatten()
+            if readonly.size > 0:
+                for variable in readonly:
+                    if variable not in variables:
+                        raise KeyError(
+                            f'Variable {variable} specified for routine {name} '
+                            'is not in Variables!'
+                        )
+
+                specs['readonly'] = {
+                    name: variables[name] for name in readonly
+                }
+
+            if 'Server' in _type and len(readonly) == 0 and len(readwrite) == 0:
+                # Give readonly access to all variables if no variables
+                # specified
+                specs['readonly'] = variables
+
+            routines[name] = available_routines[_type](**specs)
+
+    converted_runcard['Experiment'] = Experiment(variables, routines=routines)
+
+    # Alarms section
+    alarms = {}
+    if 'Alarms' in runcard:
+        for name, specs in runcard['Alarms'].items():
+
+            alarm_variables = specs.copy().get('variables', {})
+            condition = specs.copy()['condition']
+
+            for variable in specs.get('variables', {}):
+                if variable not in variables:
+                    raise KeyError(
+                        f'variable {variable} specified for alarm {name} '
+                        f'is not in Variables!'
+                    )
+
+            alphabet = 'abcdefghijklmnopqrstuvwxyz'
+            for var_name, variable in variables.items():
+
+                # Variables can be called by name in the condition
+                if var_name in condition:
+                    temp_name = ''.join(
+                        [
+                            alphabet[np.random.randint(0, len(alphabet))]
+                            for i in range(3)
+                        ]
+                    )
+                    while temp_name in alarm_variables:
+                        # make sure temp_name is not repeated
+                        temp_name = ''.join(
+                            [
+                                alphabet[np.random.randint(0, len(alphabet))]
+                                for i in range(3)
+                            ]
+                        )
+
+                    alarm_variables.update({temp_name: variable})
+                    condition = condition.replace(var_name, temp_name)
+
+                # Otherwise, they are defined in the alarm_variables
+                for symbol, alarm_variable_name in alarm_variables.items():
+                    if alarm_variable_name == var_name:
+                        alarm_variables[symbol] = variable
+
+            alarms.update(
+                {
+                    name: Alarm(
+                        condition,
+                        alarm_variables,
+                        protocol=specs.get('protocol', None)
+                    )
+                }
+            )
+
+    converted_runcard['Alarms'] = alarms
+
+    # Plots section
+    if 'Plots' in runcard:
+        converted_runcard['Plotter'] = _graphics.Plotter(
+            converted_runcard['Experiment'].data, settings=runcard['Plots']
+        )
+    else:
+        converted_runcard['Plotter'] = None
+
+    return converted_runcard